#!/usr/bin/env bash
## ###
#  IP: GHIDRA
# 
#  Licensed under the Apache License, Version 2.0 (the "License");
#  you may not use this file except in compliance with the License.
#  You may obtain a copy of the License at
#  
#       http://www.apache.org/licenses/LICENSE-2.0
#  
#  Unless required by applicable law or agreed to in writing, software
#  distributed under the License is distributed on an "AS IS" BASIS,
#  WITHOUT WARRANTIES OR CONDITIONS OF ANY KIND, either express or implied.
#  See the License for the specific language governing permissions and
#  limitations under the License.
##
# This script will download lldb from homebrew and
# build the Ghidra JNI bindings for this version of
# lldb. It will then patch your Ghidra distribution
# to use these built libraries.

set -ex

if [ -z "${GHIDRA_INSTALL_DIR}" ]; then
	echo "Please set the GHIDRA_INSTALL_DIR environment variable to your Ghidra install location"
	exit 1
fi

if [ ! -z "${GHIDRA_INSTALL_DIR}" ]; then
	pushd "${GHIDRA_INSTALL_DIR}/Ghidra/Debug/Debugger-swig-lldb"
fi

# Pin to 16, as this is what Ghidra's built in bindings are built against
LLVM_VERSION="16"

# Install llvm and unpack the source code for this version, patched
# with the brew patches
brew install llvm@${LLVM_VERSION}

LLVM_TEMP_DIR=$(mktemp -d)

# Download the source code brew used to build llvm, including
# brew specific patches.
brew unpack --patch --destdir ${LLVM_TEMP_DIR} llvm@${LLVM_VERSION}
export LLVM_HOME="$(echo ${LLVM_TEMP_DIR}/llvm@${LLVM_VERSION}-*)"
<<<<<<< HEAD
if [ -z "${LLVM_HOME}" ]; then
	export LLVM_HOME="$(echo ${LLVM_TEMP_DIR}/llvm-${LLVM_VERSION}.*)"
=======
if [ ! -d "${LLVM_HOME}" ]; then
	export LLVM_HOME="$(echo ${LLVM_TEMP_DIR}/llvm-*)"
>>>>>>> 9e779fe5
fi

# Set the appropriate build variables to link and compile the
# liblldb-java library below.
BREW_LLVM="$(brew --prefix llvm@${LLVM_VERSION})"
export LDFLAGS="-L${BREW_LLVM}/lib/c++ -Wl,-rpath,${BREW_LLVM}/lib/c++,-L${BREW_LLVM}/lib"
export PATH="${BREW_LLVM}/bin:$PATH"
export CPPFLAGS="-I${BREW_LLVM}/include"

export LLVM_BUILD="$(echo ${BREW_LLVM})"

# Build native components
gradle buildNatives

# Build only the library required for our architecture.
# The brew llvm package installs a thinned binary containing
# only the native architecture of your machine.
if [ $(arch) == "arm64" ]; then
	gradle :Debugger-swig-lldb:linkMainMac_arm_64SharedLibrary
	export LIBLLDB_JAVA_DIR=Ghidra/Debug/Debugger-swig-lldb/build/os/mac_arm_64/
else
	gradle :Debugger-swig-lldb:linkMainMac_x86_64SharedLibrary
	export LIBLLDB_JAVA_DIR=Ghidra/Debug/Debugger-swig-lldb/build/os/mac_x86_64/
fi

# Patch the launch.properties with our library location
LAUNCH_PROPERTIES=${GHIDRA_INSTALL_DIR}/support/launch.properties
sed -i '' /llvm/d ${LAUNCH_PROPERTIES}
echo "VMARGS=-Djava.library.path=${GHIDRA_INSTALL_DIR}/${LIBLLDB_JAVA_DIR}:${BREW_LLVM}/lib" >> ${LAUNCH_PROPERTIES}<|MERGE_RESOLUTION|>--- conflicted
+++ resolved
@@ -43,13 +43,8 @@
 # brew specific patches.
 brew unpack --patch --destdir ${LLVM_TEMP_DIR} llvm@${LLVM_VERSION}
 export LLVM_HOME="$(echo ${LLVM_TEMP_DIR}/llvm@${LLVM_VERSION}-*)"
-<<<<<<< HEAD
-if [ -z "${LLVM_HOME}" ]; then
+if [ ! -d "${LLVM_HOME}" ]; then
 	export LLVM_HOME="$(echo ${LLVM_TEMP_DIR}/llvm-${LLVM_VERSION}.*)"
-=======
-if [ ! -d "${LLVM_HOME}" ]; then
-	export LLVM_HOME="$(echo ${LLVM_TEMP_DIR}/llvm-*)"
->>>>>>> 9e779fe5
 fi
 
 # Set the appropriate build variables to link and compile the
