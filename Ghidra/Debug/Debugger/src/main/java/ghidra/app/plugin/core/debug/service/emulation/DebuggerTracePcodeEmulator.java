--- conflicted
+++ resolved
@@ -70,14 +70,8 @@
 	}
 
 	@Override
-<<<<<<< HEAD
 	protected PcodeExecutorState<byte[]> createSharedState() {
-		return new ReadsTargetMemoryPcodeExecutorState(tool, trace, snap, null, 0,
-			recorder);
-=======
-	protected PcodeExecutorState<byte[]> createMemoryState() {
 		return new ReadsTargetMemoryPcodeExecutorState(tool, trace, snap, null, 0, recorder);
->>>>>>> 95f84f56
 	}
 
 	@Override
