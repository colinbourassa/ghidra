/* ###
 * IP: GHIDRA
 *
 * Licensed under the Apache License, Version 2.0 (the "License");
 * you may not use this file except in compliance with the License.
 * You may obtain a copy of the License at
 * 
 *      http://www.apache.org/licenses/LICENSE-2.0
 * 
 * Unless required by applicable law or agreed to in writing, software
 * distributed under the License is distributed on an "AS IS" BASIS,
 * WITHOUT WARRANTIES OR CONDITIONS OF ANY KIND, either express or implied.
 * See the License for the specific language governing permissions and
 * limitations under the License.
 */
// PROTOTYPE Script to recover class information using RTTI structures.  
// Note: This script does not compile on versions of Ghidra prior to 9.2 or in 9.2.1.
// This script uses information found in RTTI structures to figure out
// class hierarchy, inheritance types, constructors and destructors, class data types, and more.
// If program has pdb information, it uses it to help fill in class structures with known names
// and types for class member data. 
// If program does not have pdb, or incomplete pdb data types, it uses the decompiler pcode store
// information to fill in class structures with assumed data types for class member data. These
// data types are not always complete and may be filled in with undefined place holders of
// the same size as the associated data.
// There are many options that can be changed by editing flags at the top of the script.
// There are options to find missing functions that have not been disassembled, print or output 
// class information in various formats, and to graph the class hierarchies. 
// To best see the results of this script, look in the SymbolTree in the Classes folder. If a class
// has RTTI, you will see the class functions, vftable(s), and more there. Click on class functions
// and look at them in the decompiler to see how the class data types have improved the decompiler
// results. To see class data definitions, either hover on the this param in the decompiler or look
// in the DataTypeManager/<program_name>/ClassDataTypes/<class_name> folder. 
// NOTE: As this is a prototype script, the location, names, and design of data types created by 
// this script and default vfunctions named by this script are likely to change in the future 
// once an official design for Object Oriented representation is determined.  
// NOTE: Windows class recovery is more complete and tested than gcc class recovery, which is still 
// in early stages of development. Gcc class data types are only recovered for classes without multiple or
// virtual inheritance but if the program contains DWARF, there will be some amount of data recovered 
// by the DWARF analyzer.
// NOTE: For likely the best results, run this script on freshly analyzed programs. No testing has been 
// done on user marked-up programs. 
// NOTE: After running this script if you edit function signatures in the listing for a particular
// class and wish to update the corresponding class data function definition data types (vftable 
// structure field names, ...) then you can run the ApplyClassFunctionSignatureUpdatesScript.java 
// to have it do so for you. See that script's description for more info.
// Conversely, if you update a particular class's function definitions in the data type manager and  
// wish to have related function signatures in the listing updated, as well as other data types that 
// are related, then run the ApplyClassFunctionDefinitionsUpdatesScript.java to do so. See that script's
// description for more info. At some point, the Ghidra API will be updated to do the updates 
// automatically instead of needing the mentioned scripts to do so. 

//@category C++

import java.io.File;
import java.io.PrintWriter;
import java.util.*;
import java.util.stream.Collectors;

import classrecovery.*;
import ghidra.app.decompiler.DecompInterface;
import ghidra.app.plugin.core.analysis.DecompilerFunctionAnalyzer;
import ghidra.app.script.GhidraScript;
import ghidra.app.services.Analyzer;
import ghidra.app.services.GraphDisplayBroker;
import ghidra.app.util.bin.format.dwarf4.next.DWARFFunctionImporter;
import ghidra.app.util.bin.format.dwarf4.next.DWARFProgram;
import ghidra.app.util.bin.format.pdb.PdbParserConstants;
import ghidra.app.util.importer.MessageLog;
import ghidra.framework.options.Options;
import ghidra.framework.plugintool.PluginTool;
import ghidra.program.model.address.*;
import ghidra.program.model.data.*;
import ghidra.program.model.listing.*;
import ghidra.program.model.mem.MemoryBlock;
import ghidra.service.graph.*;
import ghidra.util.exception.CancelledException;
import ghidra.util.exception.GraphException;
import ghidra.util.task.TaskMonitor;

public class RecoverClassesFromRTTIScript extends GhidraScript {

	// print c-like class definitions to the console
	private static final boolean PRINT_CLASS_DEFINITIONS = false;

	// print class information (parent class, children classes, vfunctions, member data) to console
	private static final boolean PRINT_CLASS_INFO = false;

	// print class parent(s) and children classes to console 
	private static final boolean PRINT_CLASS_PARENTS_AND_CHILDREN = false;

	// print one line hierarchy for each class with no children (child : parent : grandparent: ...)
	// if multiple inheritance print multiple parents on new line directly below end of their child 
	private static final boolean PRINT_CLASS_HIERARCHIES = false;

	// these do the same as above but print to a file
	private static final boolean OUTPUT_CLASS_DEFINITIONS = false;
	private static final boolean OUTPUT_CLASS_INFO = false;
	private static final boolean OUTPUT_CLASS_PARENTS_AND_CHILDREN = false;
	private static final boolean OUTPUT_SIMPLE_CLASS_HIERARCHIES = false;

	// print counts of found items
	private static final boolean PRINT_COUNTS = true;

	// recommended to find missing RTTI structure info in older programs and to find any missing 
	// potential constructor destructor functions because analysis did not make them functions yet. 
	// They are either undefined bytes or code that is not in a function. 
	private static final boolean FIXUP_PROGRAM = true;

	// bookmark all constructor/destructor functions figured out by this script
	private static final boolean BOOKMARK_FOUND_FUNCTIONS = true;

	// show a graph of class hierarchies after script is complete
	// no parent = blue vertex
	// single parent = green vertex
	// multiple parents = red vertex
	// edge between child and parent is orange if child inherits the parent virtually
	// edge between child and parent is lime green if child inherits the parent non-virtually
	private static final boolean GRAPH_CLASS_HIERARCHIES = false;

	// show shortened class template names in class structure field names
	private static final boolean USE_SHORT_TEMPLATE_NAMES_IN_STRUCTURE_FIELDS = true;

<<<<<<< HEAD
	// replace defined existing class structures (ie pdb, fid, demangler, or other)with ones created by 
	// this script and rename the existing ones with a _REPLACED suffix
	// NOTE: currently does not replace DWARF
	// NEW OPTION:
	private static final boolean REPLACE_EXISTING_CLASS_STRUCTURES = true;
=======
>>>>>>> 8610e23a

	private static final String CLASS_DATA_STRUCT_NAME = "_data";

	private static final String CONSTRUCTOR_BOOKMARK = "CONSTRUCTOR";
	private static final String DESTRUCTOR_BOOKMARK = "DESTRUCTOR";

	private static final String INDETERMINATE_BOOKMARK = "INDETERMINATE";

	// If replacedClassStructuresOption is set to the following, no replaced structures will be removed
	// from the data type manager
	private static final int DO_NOT_REMOVE_REPLACED_CLASS_STRUCTURES = 0;

	// If replacedClassStructuresOption is set to the following, only empty existing class structures 
	// that were replaced by this script will be removed from the data type manager 
	private static final int REMOVE_EMPTY_REPLACED_CLASS_STRUCTURES = 1;

	// If replacedClassStructuresOption is set to the following, all existing class structures that 
	// were replaced by this script, including non-emtpy ones, will be removed from the data type 
	// manager 
	private static final int REMOVE_ALL_REPLACED_CLASS_STRUCTURES = 2;

	// NEW OPTION - 
	// This option allows the user to decide whether and how to remove replaced existing class structures
	// using one of the above three flags
	int replacedClassStructuresOption = DO_NOT_REMOVE_REPLACED_CLASS_STRUCTURES;

	boolean programHasRTTIApplied = false;
	boolean hasDebugSymbols;
	boolean isGcc = false;
	boolean isWindows = false;
	String ghidraVersion = null;

	DecompilerScriptUtils decompilerUtils;
	DataTypeManager dataTypeManager;

	int defaultPointerSize;

	RTTIClassRecoverer recoverClassesFromRTTI;

	ExtraScriptUtils extraUtils;

	boolean nameVfunctions = false;

	@Override
	public void run() throws Exception {

		String errorMsg = validate();
		if (!errorMsg.isEmpty()) {
			println(errorMsg);
			return;
		}


		if (isWindows()) {

			hasDebugSymbols = isPDBLoadedInProgram();
			nameVfunctions = !hasDebugSymbols;
			recoverClassesFromRTTI = new RTTIWindowsClassRecoverer(currentProgram,
				currentLocation, state.getTool(), this, BOOKMARK_FOUND_FUNCTIONS,
				USE_SHORT_TEMPLATE_NAMES_IN_STRUCTURE_FIELDS, nameVfunctions, hasDebugSymbols,
				REPLACE_EXISTING_CLASS_STRUCTURES,
				monitor);
		}
		else if (isGcc()) {

			boolean runGcc = askYesNo("GCC Class Recovery Still Under Development",
				"I understand that gcc class recovery is still under development and my results will be incomplete but want to run this anyway.");
			if (!runGcc) {
				return;
			}

			hasDebugSymbols = isDwarfLoadedInProgram();
			if (hasDwarf() && !hasDebugSymbols) {
				println(
					"The program contains DWARF but the DWARF analyzer has not been run. Please run the DWARF analyzer to get best results from this script.");
				return;
			}
			nameVfunctions = !hasDebugSymbols;
			recoverClassesFromRTTI = new RTTIGccClassRecoverer(currentProgram, currentLocation,
				state.getTool(), this, BOOKMARK_FOUND_FUNCTIONS,
				USE_SHORT_TEMPLATE_NAMES_IN_STRUCTURE_FIELDS, nameVfunctions, hasDebugSymbols,
				REPLACE_EXISTING_CLASS_STRUCTURES,
				monitor);
		}
		else {
			println("This script will not work on this program type");
			return;
		}

		if (!recoverClassesFromRTTI.containsRTTI()) {
			println(
				"This program does not appear to contain any processed RTTI information. Either it does not contain any or the RTTI Analyzer was not run.");
			return;
		}

		if (!recoverClassesFromRTTI.isValidProgramType()) {
			println("This script will not work on this program type");
			return;
		}

		if (!recoverClassesFromRTTI.isValidProgramSize()) {
			println("This program is not a valid program address size.");
			return;
		}

		decompilerUtils = recoverClassesFromRTTI.getDecompilerUtils();
		DecompInterface decompInterface = decompilerUtils.getDecompilerInterface();

		if (decompInterface.getProgram() == null) {
			println("The decompiler interface cannot open the current program: " +
				decompInterface.getLastMessage());
			return;
		}

		defaultPointerSize = recoverClassesFromRTTI.getDefaultPointerSize();
		dataTypeManager = recoverClassesFromRTTI.getDataTypeManager();

		PrintWriter out = null;

		boolean doOutput = shouldDoOutput();

		if (doOutput) {
			File outputFile = askFile("Choose Output File", "Please choose an output file");
			out = new PrintWriter(outputFile);
		}

		if (FIXUP_PROGRAM) {
			println(
				"Checking for missing RTTI information and undefined constructor/destructor functions and creating if possible " +
					"to find entry point...");
			AddressSetView beforeScriptChanges = currentProgram.getChanges().getAddressSet();
			recoverClassesFromRTTI.fixUpProgram();
			analyzeProgramChanges(beforeScriptChanges);
		}

		println("Recovering classes using RTTI...");
		List<RecoveredClass> recoveredClasses = recoverClassesFromRTTI.createRecoveredClasses();

		if (recoveredClasses == null) {
			println("Error recovering classes");
			return;
		}

		if (recoveredClasses.isEmpty()) {
			println("No new classes recovered.");
			if (doOutput) {
				out.close();
			}
			return;
		}

		println("Identified " + recoveredClasses.size() + " classes to process and " +
			getNumberOfConstructorsOrDestructors(recoveredClasses) +
			" class member functions to assign.");


		if (!hasDebugSymbols) {

			if (BOOKMARK_FOUND_FUNCTIONS) {
				bookmarkFunctions(recoveredClasses);
				println("See Bookmark Manager for a list of functions by type.");
			}
		}

		callOptionalOutputMethods(recoveredClasses, out);

		if (doOutput) {
			out.close();
		}

		if (GRAPH_CLASS_HIERARCHIES) {
			AttributedGraph graph = createGraph(recoveredClasses);
			showGraph(graph);
		}

		if (replacedClassStructuresOption == REMOVE_EMPTY_REPLACED_CLASS_STRUCTURES) {
			println("Removing all empty replaced class structures from the data type manager");
			recoverClassesFromRTTI.removeReplacedClassStructures(recoveredClasses, false);
		}

		if (replacedClassStructuresOption == REMOVE_ALL_REPLACED_CLASS_STRUCTURES) {
			println(
				"Removing all replaced class structures from the data type manager, including non-empty ones");
			recoverClassesFromRTTI.removeReplacedClassStructures(recoveredClasses, true);
		}


		decompilerUtils.disposeDecompilerInterface();
	}

	private boolean hasDwarf() {
		return DWARFProgram.isDWARF(currentProgram);
	}

	/**
	 * Method to determine if pdb info has been applied to the program
	 * @return true if pdb info has been applied to program
	 */
	private boolean isPDBLoadedInProgram() {
		Options options = currentProgram.getOptions(Program.PROGRAM_INFO);
		return options.getBoolean(PdbParserConstants.PDB_LOADED, false);
	}

	private boolean isDwarfLoadedInProgram() {

		return DWARFFunctionImporter.hasDWARFProgModule(currentProgram,
			DWARFProgram.DWARF_ROOT_NAME);
	}

	public String validate() {

		if (currentProgram == null) {
			return ("There is no open program");
		}

		if (!checkGhidraVersion()) {
			return ("This script only works with Ghidra version 9.2, 9.2.2 and later. It does not work on Ghidra 9.2.1 or on versions prior to 9.2");
		}

		if (!isGcc() && !isWindows()) {
			return ("This script only handles Windows and gcc programs");

		}

		defaultPointerSize = currentProgram.getDefaultPointerSize();
		if (defaultPointerSize != 4 && defaultPointerSize != 8) {
			return ("This script only works on 32 or 64 bit programs");
		}
		return new String();
	}

	private void analyzeProgramChanges(AddressSetView beforeChanges) throws Exception {

		AddressSetView addressSet = currentProgram.getChanges().getAddressSet();
		addressSet = addressSet.subtract(beforeChanges);
		if (!addressSet.isEmpty()) {
			println("analyzing program changes ...");
			setAnalysisOption(currentProgram, "Decompiler Parameter ID", "true");
			analyzeChanges(currentProgram);
			addressSet = currentProgram.getChanges().getAddressSet();
			analyzeChangesWithDecompilerFunctionAnalyzer(
				currentProgram.getChanges().getAddressSet());
		}
	}

	@Override
	public AnalysisMode getScriptAnalysisMode() {

		return AnalysisMode.SUSPENDED;

	}


	/**
	 * Method to create a class hierarchy graph where the parents are at the top of the graph and 
	 * the children at the bottom. Classes with no parents have blue nodes. Classes with a single 
	 * parent have green nodes. Classes with multiple parents have red nodes. Classes with virtual 
	 * inheritance have orange edges between parent and child. Classes with non-virtual inheritance 
	 * have lime green edges between parent and child.   
	 * @param recoveredClasses the list of classes
	 * @return a hierarchy graph for the given list of classes
	 * @throws CancelledException if cancelled
	 */
	private AttributedGraph createGraph(List<RecoveredClass> recoveredClasses)
			throws CancelledException {

		AttributedGraph g = new AttributedGraph("Test Graph", new EmptyGraphType());

		Iterator<RecoveredClass> recoveredClassIterator = recoveredClasses.iterator();
		while (recoveredClassIterator.hasNext()) {
			monitor.checkCanceled();

			RecoveredClass recoveredClass = recoveredClassIterator.next();

			AttributedVertex classVertex =
				g.addVertex(recoveredClass.getClassPath().getPath(), recoveredClass.getName());

			Map<RecoveredClass, List<RecoveredClass>> classHierarchyMap =
				recoveredClass.getClassHierarchyMap();

			// no parent = blue vertex
			if (classHierarchyMap.isEmpty()) {
				classVertex.setAttribute("Color", "Blue");
				classVertex.setDescription(recoveredClass.getClassPath().getPath());
				continue;
			}

			Set<RecoveredClass> parents = classHierarchyMap.keySet();

			// single parent = green vertex
			if (parents.size() == 1) {
				classVertex.setAttribute("Color", "Green");
			}
			// multiple parents = red vertex
			else {
				classVertex.setAttribute("Color", "Red");
			}

			classVertex.setDescription(recoveredClass.getClassPath().getPath());

			Map<RecoveredClass, Boolean> parentToBaseTypeMap =
				recoveredClass.getParentToBaseTypeMap();

			Iterator<RecoveredClass> parentIterator = parents.iterator();
			while (parentIterator.hasNext()) {
				monitor.checkCanceled();
				RecoveredClass parent = parentIterator.next();

				AttributedVertex parentVertex =
					g.addVertex(parent.getClassPath().getPath(), parent.getName());

				parentVertex.setDescription(parent.getClassPath().getPath());

				AttributedEdge edge = g.addEdge(parentVertex, classVertex);

				Boolean isVirtualParent = parentToBaseTypeMap.get(parent);
				if (isVirtualParent == null) {
					continue;
				}

				// edge between child and parent is orange if child inherits the parent virtually
				if (isVirtualParent) {
					edge.setAttribute("Color", "Orange");
				}
				// else edge between child and parent is lime green if child inherits the parent non-virtually

			}
		}

		return g;
	}

	/**
	 * Method to display the given graph
	 * @param graph the given graph
	 * @throws GraphException if the graph service cannot get the graph display
	 * @throws CancelledException if drawing the graph is cancelled
	 */
	private void showGraph(AttributedGraph graph) throws GraphException, CancelledException {

		GraphDisplay display;
		PluginTool tool = state.getTool();
		GraphDisplayBroker broker = tool.getService(GraphDisplayBroker.class);
		GraphDisplayProvider service = broker.getGraphDisplayProvider("Default Graph Display");
		display = service.getGraphDisplay(false, TaskMonitor.DUMMY);
		display.setGraph(graph, "test graph", false, TaskMonitor.DUMMY);
	}

	/**
	 * Method to determine, based on the script's output settings, if the script will do any output
	 * @return true if the script will do output, false otherwise
	 */
	private boolean shouldDoOutput() {

		boolean doOutput = OUTPUT_CLASS_DEFINITIONS || OUTPUT_CLASS_INFO ||
			OUTPUT_CLASS_PARENTS_AND_CHILDREN || OUTPUT_SIMPLE_CLASS_HIERARCHIES;

		return doOutput;
	}


	private void printClassHierarchyLists(List<RecoveredClass> recoveredClasses)
			throws CancelledException {

		Iterator<RecoveredClass> recoveredClassIterator = recoveredClasses.iterator();

		while (recoveredClassIterator.hasNext()) {
			monitor.checkCanceled();

			RecoveredClass recoveredClass = recoveredClassIterator.next();
			List<RecoveredClass> classHierarchyList = recoveredClass.getClassHierarchy();
			Iterator<RecoveredClass> classHierarchyIterator = classHierarchyList.iterator();
			while (classHierarchyIterator.hasNext()) {
				monitor.checkCanceled();
				RecoveredClass currentClass = classHierarchyIterator.next();
				println(currentClass.getName());
			}

			println("***");
		}
	}




	/**
	 * Script works on versions of ghidra including and after 9.2 except for 9.2.1 because a method 
	 * was accidentally removed from FillOutStructureCmd that is needed
	 * @return true if script will work and false otherwise
	 */
	private boolean checkGhidraVersion() {

		ghidraVersion = getVersionOfGhidra();

		if (ghidraVersion.compareTo("9.3") <= 0 && !ghidraVersion.equals("9.2.1")) {
			return true;
		}
		return false;
	}

	/**
	 * Method to set the global variable isGcc
	 */
	private boolean isGcc() {

		boolean isELF = currentProgram.getExecutableFormat().contains("ELF");
		if (!isELF) {
			return false;
		}

		boolean isCompilerSpecGcc =
			currentProgram.getCompilerSpec().getCompilerSpecID().getIdAsString().equalsIgnoreCase(
				"gcc");
		if (isCompilerSpecGcc) {
			return true;
		}

		MemoryBlock commentBlock = currentProgram.getMemory().getBlock(".comment");
		if (commentBlock == null) {
			return false;
		}

		if (!commentBlock.isLoaded()) {
			return false;
		}


		// check memory bytes in block for GCC: bytes
		byte[] gccBytes = { (byte) 0x47, (byte) 0x43, (byte) 0x43, (byte) 0x3a };
		byte[] maskBytes = { (byte) 0xff, (byte) 0xff, (byte) 0xff, (byte) 0xff };

		Address found = currentProgram.getMemory().findBytes(commentBlock.getStart(),
				commentBlock.getEnd(), gccBytes, maskBytes, true, monitor);
		if (found == null) {
			isGcc = false;
		}
		else {
			isGcc = true;
		}

		return isGcc;
	}

	/**
	 * Method to set the global variable isWindows
	 */
	private boolean isWindows() {

		String compilerID =
			currentProgram.getCompilerSpec().getCompilerSpecID().getIdAsString().toLowerCase();
		isWindows = compilerID.contains("windows");
		return isWindows;
	}



	/**
	 * Method to determine if somehow the constructor list and destructor list for a class contain 
	 * overlapping functions
	 * @param recoveredClass the given class
	 * @return true if there is a discrepancy in the constructor/destructor lists
	 */
	private boolean hasConstructorDestructorDiscrepancy(RecoveredClass recoveredClass) {

		List<Function> allClassConstructors =
			recoverClassesFromRTTI.getAllClassConstructors(recoveredClass);
		List<Function> allClassDestructors =
			recoverClassesFromRTTI.getAllClassDestructors(recoveredClass);

		List<Function> commonFunctions1 =
			allClassConstructors.stream().distinct().filter(allClassDestructors::contains).collect(
				Collectors.toList());

		List<Function> commonFunctions2 =
			allClassDestructors.stream().distinct().filter(allClassConstructors::contains).collect(
				Collectors.toList());

		if (commonFunctions1.isEmpty() && commonFunctions2.isEmpty()) {
			return false;
		}
		return true;
	}

	/**
	 * Method to analyze the program changes with the decompiler parameter ID analyzer
	 * @param set the set of addresses to analyze
	 * @throws Exception if the analyzer throws an exception
	 */
	private void analyzeChangesWithDecompilerFunctionAnalyzer(AddressSetView set) throws Exception {

		Analyzer analyzer = new DecompilerFunctionAnalyzer();
		analyzer.added(currentProgram, set, monitor, new MessageLog());
	}



	/**
	 * Get the version of Ghidra that was used to analyze this program
	 * @return a string containing the version number of Ghidra used to analyze the current program
	 */
	private String getVersionOfGhidra() {

		Options options = currentProgram.getOptions("Program Information");
		return options.getString("Created With Ghidra Version", null);
	}


	/**
	 * Method to bookmark all of the constructor/destructor/indeterminate functions
	 * @param recoveredClasses List of classes
	 * @throws CancelledException if cancelled
	 */
	private void bookmarkFunctions(List<RecoveredClass> recoveredClasses)
			throws CancelledException {
		bookmarkConstructors(recoveredClasses);
		bookmarkDestructors(recoveredClasses);
		bookmarkRemainingIndeterminateConstructorsAndDestructors(recoveredClasses);
	}


	/**
	 * Method to print class hierarchy of the form child : parent: grandparent : etc...
	 * @param stringBuffer the buffer to add the newly created string to
	 * @param recoveredClass the current class to process
	 * @throws CancelledException when cancelled
	 */
	private StringBuffer getSimpleClassHierarchyString(StringBuffer stringBuffer,
			RecoveredClass recoveredClass) throws CancelledException {

		// print class
		stringBuffer.append(recoveredClass.getName());

		if (!recoveredClass.hasParentClass()) {
			return stringBuffer;
		}

		// if class has parents, print parents in order
		Map<RecoveredClass, List<RecoveredClass>> classHierarchyMap =
			recoveredClass.getClassHierarchyMap();

		List<RecoveredClass> parents = new ArrayList<RecoveredClass>(classHierarchyMap.keySet());

		// if single inheritance - simple linear case
		if (recoveredClass.hasSingleInheritance()) {
			stringBuffer.append(" : ");
			getSimpleClassHierarchyString(stringBuffer, parents.get(0));
		}
		// otherwise have to split into various lines for the multiple parents
		else {
			Iterator<RecoveredClass> parentIterator = classHierarchyMap.keySet().iterator();
			stringBuffer.append(" : ");
			int lastColon = stringBuffer.lastIndexOf(":");
			while (parentIterator.hasNext()) {
				monitor.checkCanceled();
				RecoveredClass parentClass = parentIterator.next();
				if (classHierarchyMap.size() == 1) {
					//stringBuffer.append(" : ");
					getSimpleClassHierarchyString(stringBuffer, parentClass);
					continue;
				}

				stringBuffer.append("\r\n");

				//int lastColon = stringBuffer.lastIndexOf(":");
				for (int i = 0; i <= lastColon; i++) {
					monitor.checkCanceled();
					stringBuffer.append(" ");
				}
				getSimpleClassHierarchyString(stringBuffer, parentClass);
			}

		}

		return stringBuffer;

	}




	/**
	 * Method to retrieve the AddressSet of the current program's initialized memory
	 * @return the AddressSet of the current program's initialized memory
	 * @throws CancelledException if cancelled
	 */
	private AddressSet getInitializedMemory() throws CancelledException {

		AddressSet dataAddresses = new AddressSet();
		MemoryBlock[] blocks = currentProgram.getMemory().getBlocks();

		for (MemoryBlock block : blocks) {
			monitor.checkCanceled();

			if (block.isInitialized()) {
				dataAddresses.add(block.getStart(), block.getEnd());
			}
		}
		return dataAddresses;
	}



	/**
	 * Method to bookmark found constructor functions
	 * @param recoveredClasses List of classes
	 * @throws CancelledException if cancelled
	 */
	private void bookmarkConstructors(List<RecoveredClass> recoveredClasses)
			throws CancelledException {

		Iterator<RecoveredClass> recoveredClassesIterator = recoveredClasses.iterator();

		while (recoveredClassesIterator.hasNext()) {
			monitor.checkCanceled();
			RecoveredClass recoveredClass = recoveredClassesIterator.next();
			bookmarkFunctionsOnList(recoveredClass.getConstructorList(), CONSTRUCTOR_BOOKMARK);
		}
	}

	/**
	 * Method to bookmark found constructor functions
	 * @param recoveredClasses List of classes
	 * @throws CancelledException if cancelled
	 */
	private void bookmarkDestructors(List<RecoveredClass> recoveredClasses)
			throws CancelledException {

		Iterator<RecoveredClass> recoveredClassesIterator = recoveredClasses.iterator();

		while (recoveredClassesIterator.hasNext()) {
			monitor.checkCanceled();
			RecoveredClass recoveredClass = recoveredClassesIterator.next();
			bookmarkFunctionsOnList(recoveredClass.getDestructorList(), DESTRUCTOR_BOOKMARK);
			bookmarkFunctionsOnList(recoveredClass.getNonThisDestructors(), DESTRUCTOR_BOOKMARK);
		}
	}

	/**
	 * Method to bookmark indeterminate constructor/destructor functions
	 * @param recoveredClasses List of classes
	 * @throws CancelledException if cancelled
	 */
	private void bookmarkRemainingIndeterminateConstructorsAndDestructors(
			List<RecoveredClass> recoveredClasses) throws CancelledException {

		Iterator<RecoveredClass> recoveredClassesIterator = recoveredClasses.iterator();

		while (recoveredClassesIterator.hasNext()) {
			monitor.checkCanceled();
			RecoveredClass recoveredClass = recoveredClassesIterator.next();

			bookmarkFunctionsOnList(recoveredClass.getIndeterminateList(), INDETERMINATE_BOOKMARK);
		}
	}


	/**
	 * Method to add/append analysis bookmarks with the given comment to the given list of functions
	 * @param functions List of functions
	 * @param comment the bookmark comment to add
	 * @throws CancelledException when script is cancelled
	 */
	private void bookmarkFunctionsOnList(List<Function> functions, String comment)
			throws CancelledException {

		if (functions.size() == 0) {
			return;
		}

		Iterator<Function> functionIterator = functions.iterator();
		while (functionIterator.hasNext()) {
			monitor.checkCanceled();
			Function function = functionIterator.next();
			Address address = function.getEntryPoint();
			recoverClassesFromRTTI.bookmarkAddress(address, comment);
		}
	}


	/**
	 * Method to optionally print to console or output to file various types of class information
	 * depending on the options set at top of script
	 * @param recoveredClasses List of classes
	 * @param out output mechanism
	 * @throws CancelledException if cancelled
	 */
	private void callOptionalOutputMethods(List<RecoveredClass> recoveredClasses, PrintWriter out)
			throws CancelledException {

		if (PRINT_COUNTS) {
			printCounts(recoveredClasses);
		}

		if (PRINT_CLASS_HIERARCHIES) {
			printClassHierarchiesFromLowestChildren(recoveredClasses);
		}

		if (PRINT_CLASS_DEFINITIONS) {
			printClassDefinitions(recoveredClasses);
		}

		if (PRINT_CLASS_PARENTS_AND_CHILDREN) {
			printClassesParentsAndChilren(recoveredClasses);
		}

		if (PRINT_CLASS_INFO) {
			printClassInfo(recoveredClasses);
		}

		if (OUTPUT_CLASS_DEFINITIONS) {
			outputClassDefinitions(recoveredClasses, out);
		}
		if (OUTPUT_CLASS_INFO) {
			outputClassInfo(recoveredClasses, out);
		}

		if (OUTPUT_CLASS_PARENTS_AND_CHILDREN) {
			outputClassParentsAndChildren(recoveredClasses, out);
		}
		if (OUTPUT_SIMPLE_CLASS_HIERARCHIES) {
			outputSimpleClassHierarchies(recoveredClasses, out);
		}

	}

	/**
	 * Method to print class definitions given information discovered about each class.
	 * Start with top parents and recurse over their children
	 * @param recoveredClasses List of classes
	 * @throws CancelledException when cancelled
	 */
	private void printClassDefinitions(List<RecoveredClass> recoveredClasses)
			throws CancelledException {
		Iterator<RecoveredClass> recoveredClassIterator = recoveredClasses.iterator();

		while (recoveredClassIterator.hasNext()) {
			monitor.checkCanceled();
			RecoveredClass recoveredClass = recoveredClassIterator.next();
			if (!recoveredClass.hasParentClass()) {
				println(createClassDefinitionString(recoveredClass).toString());
			}
		}
	}


	private void outputClassDefinitions(List<RecoveredClass> recoveredClasses, PrintWriter out)
			throws CancelledException {
		Iterator<RecoveredClass> recoveredClassIterator = recoveredClasses.iterator();

		while (recoveredClassIterator.hasNext()) {
			monitor.checkCanceled();
			RecoveredClass recoveredClass = recoveredClassIterator.next();
			if (!recoveredClass.hasParentClass()) {
				out.append(createClassDefinitionString(recoveredClass));
			}
		}


	}

	/**
	 * Method to print class info for each of the classes on the given list, starting with classes with no parents then 
	 * recursively printing infor for their child classes
	 * @param recoveredClasses the list of classes
	 * @throws CancelledException if cancelled
	 */
	private void printClassInfo(List<RecoveredClass> recoveredClasses) throws CancelledException {
		Iterator<RecoveredClass> recoveredClassIterator = recoveredClasses.iterator();

		while (recoveredClassIterator.hasNext()) {
			monitor.checkCanceled();
			RecoveredClass recoveredClass = recoveredClassIterator.next();
			if (!recoveredClass.hasParentClass()) {
				println(createClassInfoString(recoveredClass).toString());
			}
		}
	}

	private void printClassParents(List<RecoveredClass> recoveredClasses)
			throws CancelledException {
		Iterator<RecoveredClass> recoveredClassIterator = recoveredClasses.iterator();

		while (recoveredClassIterator.hasNext()) {
			monitor.checkCanceled();
			RecoveredClass recoveredClass = recoveredClassIterator.next();
			String printString = new String("\n" + recoveredClass.getName() + "\n");
			if (recoveredClass.hasParentClass()) {
				List<RecoveredClass> parentList = recoveredClass.getParentList();
				Iterator<RecoveredClass> parentIterator = parentList.iterator();
				while (parentIterator.hasNext()) {
					monitor.checkCanceled();
					RecoveredClass parent = parentIterator.next();
					printString = printString.concat("\t" + parent.getName() + "\n");
				}
			}
			println(printString);
		}
	}


	/**
	 * Method to print class hierarchies for the given list of classes starting with the lowest child classes in each family of classes
	 * @param recoveredClasses the list of classes
	 * @throws CancelledException if cancelled
	 */
	private void printClassHierarchiesFromLowestChildren(
			List<RecoveredClass> recoveredClasses) throws CancelledException {


		StringBuffer wholeBuffer = new StringBuffer();
		wholeBuffer.append("\r\n");
		Iterator<RecoveredClass> recoveredClassIterator = recoveredClasses.iterator();

		while (recoveredClassIterator.hasNext()) {
			monitor.checkCanceled();
			RecoveredClass recoveredClass = recoveredClassIterator.next();

			if (!recoveredClass.hasChildClass()) {

				StringBuffer stringBuffer = new StringBuffer();

				wholeBuffer.append(
					getSimpleClassHierarchyString(stringBuffer, recoveredClass).toString() +
						"\r\n\r\n");
			}
		}
		println(wholeBuffer.toString());

	}

	/**
	 * Method to output simple class hierarchies for the given classes to the given output writer
	 * @param recoveredClasses the list of classes
	 * @param out the output writer
	 * @throws CancelledException if cancelled
	 */
	private void outputSimpleClassHierarchies(List<RecoveredClass> recoveredClasses,
			PrintWriter out) throws CancelledException {

		StringBuffer wholeBuffer = new StringBuffer();
		wholeBuffer.append("\r\n");

		Iterator<RecoveredClass> recoveredClassIterator = recoveredClasses.iterator();

		while (recoveredClassIterator.hasNext()) {
			monitor.checkCanceled();
			RecoveredClass recoveredClass = recoveredClassIterator.next();
			if (!recoveredClass.hasChildClass()) {
				StringBuffer stringBuffer = new StringBuffer();
				wholeBuffer.append(
					getSimpleClassHierarchyString(stringBuffer, recoveredClass).toString() +
						"\r\n");
			}
		}
		out.append(wholeBuffer);
	}

	/**
	 * Method to output class info for the given list of classes
	 * @param recoveredClasses the list of classes
	 * @param out the output writer
	 * @throws CancelledException if cancelled
	 */
	private void outputClassInfo(List<RecoveredClass> recoveredClasses, PrintWriter out)
			throws CancelledException {

		Iterator<RecoveredClass> recoveredClassIterator = recoveredClasses.iterator();

		while (recoveredClassIterator.hasNext()) {
			monitor.checkCanceled();
			RecoveredClass recoveredClass = recoveredClassIterator.next();
			if (!recoveredClass.hasParentClass()) {
				out.append(createClassInfoString(recoveredClass).toString());
			}
		}
	}


	/**
	 * Method to print counts of various class items for the given classes, such as number of constructors, destructors, etc...
	 * @param recoveredClasses list of classes
	 * @throws CancelledException if cancelled
	 */
	private void printCounts(List<RecoveredClass> recoveredClasses) throws CancelledException {


		println("Total number of constructors: " +
			recoverClassesFromRTTI.getNumberOfConstructors(recoveredClasses));
		println("Total number of inlined constructors: " +
			getNumberOfInlinedConstructors(recoveredClasses));
		println(
			"Total number of destructors: " +
				recoverClassesFromRTTI.getNumberOfDestructors(recoveredClasses));
		println("Total number of inlined destructors: " +
			recoverClassesFromRTTI.getNumberOfInlineDestructors(recoveredClasses));
		println(
			"Total number of virtual functions: " +
				recoverClassesFromRTTI.getNumberOfVirtualFunctions(recoveredClasses));
		println("Total number of virtual functions that are deleting destructors: " +
			recoverClassesFromRTTI.getNumberOfDeletingDestructors(recoveredClasses));

		println("Total number of virtual functions that are clone functions: " +
			recoverClassesFromRTTI.getNumberOfCloneFunctions(recoveredClasses));

		println("Total number of virtual functions that are vbase_destructors: " +
			recoverClassesFromRTTI.getNumberOfVBaseFunctions(recoveredClasses));

		List<Function> remainingIndeterminates =
			recoverClassesFromRTTI.getRemainingIndeterminates(recoveredClasses);
		println("Total number of indetermined constructor/destructors: " +
			remainingIndeterminates.size());

		println("Total fixed incorrect FID functions: " +
			recoverClassesFromRTTI.getBadFIDFunctions().size());
		println("Total resolved functions that had multiple FID possiblities: " +
			recoverClassesFromRTTI.getResolvedFIDFunctions().size());
		println("Total fixed functions that had incorrect data types due to incorrect FID: " +
			recoverClassesFromRTTI.getFixedFIDFunctions().size());

	}


	/**
	 * Method to get the total number of 
	 * @param recoveredClasses list of classes
	 * @return the total number of constructors and destructors in the given list of classes
	 * @throws CancelledException if cancelled
	 */
	private int getNumberOfConstructorsOrDestructors(List<RecoveredClass> recoveredClasses)
			throws CancelledException {

		int total = 0;
		Iterator<RecoveredClass> classIterator = recoveredClasses.iterator();
		while (classIterator.hasNext()) {
			monitor.checkCanceled();
			RecoveredClass recoveredClass = classIterator.next();
			List<Function> constructorList = recoveredClass.getConstructorOrDestructorFunctions();
			total += constructorList.size();
		}
		return total;
	}

	/**
	 * Method to get the total number of inlined constructors in the given list of classes
	 * @param recoveredClasses list of classes
	 * @return total number of inlined constructors in the given list of classes
	 * @throws CancelledException if cancelled
	 */
	private int getNumberOfInlinedConstructors(List<RecoveredClass> recoveredClasses)
			throws CancelledException {

		int total = 0;
		Iterator<RecoveredClass> classIterator = recoveredClasses.iterator();
		while (classIterator.hasNext()) {
			monitor.checkCanceled();
			RecoveredClass recoveredClass = classIterator.next();
			List<Function> inlineList = recoveredClass.getInlinedConstructorList();
			total += inlineList.size();
		}
		return total;
	}

	/**
	 * Method to print the given list of addresses 
	 * @param addresses the list of addresses to print
	 * @throws CancelledException if cancelled
	 */
	private void printAddresses(List<Address> addresses) throws CancelledException {
		Iterator<Address> iterator = addresses.iterator();
		while (iterator.hasNext()) {
			monitor.checkCanceled();
			println(iterator.next().toString());
		}
	}


	/**
	 * Method to output the class, it's parents and it's children for each of the listed classes
	 * @param recoveredClasses the given classes
	 * @param out the output writer
	 * @throws CancelledException if cancelled
	 */
	private void outputClassParentsAndChildren(List<RecoveredClass> recoveredClasses,
			PrintWriter out) throws CancelledException {

		Iterator<RecoveredClass> iterator = recoveredClasses.iterator();
		while (iterator.hasNext()) {
			monitor.checkCanceled();
			RecoveredClass recoveredClass = iterator.next();
			out.append(printClassParentsandChildren(recoveredClass));
		}
	}

	/**
	 * Method to print the class, it's parents and it's children for each of the listed classes
	 * @param recoveredClasses the given classes
	 * @throws CancelledException if cancelled
	 */
	private void printClassesParentsAndChilren(List<RecoveredClass> recoveredClasses)
			throws CancelledException {

		Iterator<RecoveredClass> iterator = recoveredClasses.iterator();
		while (iterator.hasNext()) {
			monitor.checkCanceled();
			RecoveredClass recoveredClass = iterator.next();
			println(printClassParentsandChildren(recoveredClass).toString());
		}
	}

	/**
	 * Method to get formatted string containing the given class, it's parents and it's children 
	 * @param recoveredClass the given classes
	 * @return StringBuffer containing the formatted string containing the given class, it's parents and it's children 
	 * @throws CancelledException if cancelled
	 */
	private StringBuffer printClassParentsandChildren(RecoveredClass recoveredClass)
			throws CancelledException {
		StringBuffer stringBuffer = new StringBuffer();
		stringBuffer.append("\r\n");
		stringBuffer.append("\r\n");

		stringBuffer.append("*** Recovered Class:  " + recoveredClass.getName() + "  ***\r\n");
		stringBuffer.append("\r\n");

		// print parent classes
		stringBuffer.append("parent class(es):\r\n");
		if (recoveredClass.hasParentClass()) {
			Set<RecoveredClass> keySet = recoveredClass.getClassHierarchyMap().keySet();
			Iterator<RecoveredClass> parentIterator = keySet.iterator();
			while (parentIterator.hasNext()) {
				monitor.checkCanceled();
				RecoveredClass parent = parentIterator.next();
				stringBuffer.append("\t" + parent.getName() + "\r\n");
			}
		}

		// print child classes
		stringBuffer.append("\r\n");
		stringBuffer.append("child class(es):\r\n");
		if (recoveredClass.hasChildClass()) {
			List<RecoveredClass> childClasses = recoveredClass.getChildClasses();
			Iterator<RecoveredClass> childClassIterator = childClasses.iterator();
			while (childClassIterator.hasNext()) {
				monitor.checkCanceled();
				stringBuffer.append("\t" + childClassIterator.next().getName() + "\r\n");
			}

		}
		return stringBuffer;

	}

	/**
	 * Method to create a string containing class info for the given class including parents, children, constructors, destructors
	 * inlined constructors, inlined destructors, member functions, member data and the same info for each child class
	 * @param recoveredClass the given class
	 * @return string buffer containing class info for the given class
	 * @throws CancelledException if cancelled
	 */
	private StringBuffer createClassInfoString(RecoveredClass recoveredClass)
			throws CancelledException {

		StringBuffer stringBuffer = new StringBuffer();
		stringBuffer.append("\r\n");
		stringBuffer.append("\r\n");

		stringBuffer.append("*** Recovered Class:  " + recoveredClass.getName() + "  ***\r\n");
		stringBuffer.append("\r\n");

		// print parent classes
		stringBuffer.append("parent class(es):\r\n");
		if (recoveredClass.hasParentClass()) {

			// use this to get direct  parents
			Map<RecoveredClass, List<RecoveredClass>> classHierarchyMap =
				recoveredClass.getClassHierarchyMap();
			Set<RecoveredClass> directParents = classHierarchyMap.keySet();

			// use this to get correct parent order and to get the type of parent
			Map<RecoveredClass, Boolean> parentToBaseTypeMap =
				recoveredClass.getParentToBaseTypeMap();
			Set<RecoveredClass> ancestors = parentToBaseTypeMap.keySet();
			Iterator<RecoveredClass> ancestorIterator = ancestors.iterator();
			while (ancestorIterator.hasNext()) {
				monitor.checkCanceled();
				RecoveredClass ancestor = ancestorIterator.next();
				if (directParents.contains(ancestor)) {

					Boolean isVirtualParent = parentToBaseTypeMap.get(ancestor);
					if (isVirtualParent != null && isVirtualParent) {
						stringBuffer.append(
							"\t virtual " + ancestor.getName() + "\r\n");
					}
					else {
						stringBuffer.append(
							"\t" + ancestor.getName() + "\r\n");
					}
				}
			}
		}
		else {
			stringBuffer.append("\tNone\r\n");
		}


		// print child classes
		stringBuffer.append("\r\n");
		stringBuffer.append("child class(es):\r\n");
		if (recoveredClass.hasChildClass()) {
			List<RecoveredClass> childClasses = recoveredClass.getChildClasses();
			Iterator<RecoveredClass> childClassIterator = childClasses.iterator();
			while (childClassIterator.hasNext()) {
				monitor.checkCanceled();
				stringBuffer.append("\t" + childClassIterator.next().getName() + "\r\n");
			}

		}
		stringBuffer.append("\r\n");

		// print constructors
		stringBuffer.append("constructor(s):\r\n");
		List<Function> constructorList = recoveredClass.getConstructorList();
		Iterator<Function> constructorIterator = constructorList.iterator();
		while (constructorIterator.hasNext()) {
			monitor.checkCanceled();
			Function constructorFunction = constructorIterator.next();
			stringBuffer.append("\t" + constructorFunction.getName() + " " +
				constructorFunction.getEntryPoint().toString() + "\r\n");
		}
		stringBuffer.append("\r\n");

		// print inlined constructors
		List<Function> inlinedConstructorList = recoveredClass.getInlinedConstructorList();
		if (inlinedConstructorList.size() > 0) {
			stringBuffer.append("inlined constructor(s):\r\n");
			Iterator<Function> inlinedConstructorIterator = inlinedConstructorList.iterator();
			while (inlinedConstructorIterator.hasNext()) {
				monitor.checkCanceled();
				Function inlinedConstructorFunction = inlinedConstructorIterator.next();
				stringBuffer.append("\t" + inlinedConstructorFunction.getName() + " " +
					inlinedConstructorFunction.getEntryPoint().toString() + "\r\n");
			}
		}
		stringBuffer.append("\r\n");

		// print destructors
		stringBuffer.append("destructor(s):\r\n");
		List<Function> destructorList = recoveredClass.getDestructorList();
		Iterator<Function> destructorIterator = destructorList.iterator();
		while (destructorIterator.hasNext()) {
			monitor.checkCanceled();
			Function destructorFunction = destructorIterator.next();
			stringBuffer.append("\t" + destructorFunction.getName() + " " +
				destructorFunction.getEntryPoint().toString() + "\r\n");
		}
		stringBuffer.append("\r\n");

		// print inlined destructors
		List<Function> inlinedDestructorList = recoveredClass.getInlinedDestructorList();
		if (inlinedDestructorList.size() > 0) {
			stringBuffer.append("inlined destructor(s):\r\n");
			Iterator<Function> inlinedDestructorIterator = inlinedDestructorList.iterator();
			while (inlinedDestructorIterator.hasNext()) {
				monitor.checkCanceled();
				Function inlinedDestructorFunction = inlinedDestructorIterator.next();
				stringBuffer.append("\t" + inlinedDestructorFunction.getName() + " " +
					inlinedDestructorFunction.getEntryPoint().toString() + "\r\n");
			}
		}

		// print const/dest that couldn't be classified correctly
		List<Function> indeterminateList = recoveredClass.getIndeterminateList();
		if (indeterminateList.size() > 0) {
		stringBuffer.append("\r\nindeterminate constructor(s) or destructor(s):\r\n");
			Iterator<Function> indeterminateIterator = indeterminateList.iterator();
			while (indeterminateIterator.hasNext()) {
				monitor.checkCanceled();
				Function indeterminateFunction = indeterminateIterator.next();
				stringBuffer.append("\t" + indeterminateFunction.getName() + " " +
					indeterminateFunction.getEntryPoint().toString() + "\r\n");
			}
			stringBuffer.append("\r\n");
		}
		stringBuffer.append("\r\n");

		// print virtual function signatures
		stringBuffer.append("member function(s):\r\n");
		List<Function> virtualFunctions = recoveredClass.getAllVirtualFunctions();
		//List<Function> dedupedVirtualFunctions = removeDuplicateFunctions(virtualFunctions);
		Iterator<Function> vfunctionIter = virtualFunctions.iterator();
		while (vfunctionIter.hasNext()) {
			monitor.checkCanceled();
			Function vfunction = vfunctionIter.next();
			stringBuffer.append("\t" + vfunction.getName() + " " +
				vfunction.getEntryPoint().toString() + "\r\n");
		}
		stringBuffer.append("\r\n");

		// print class member data
		stringBuffer.append("member data:\r\n");

		DataType classMemberDataType = dataTypeManager.getDataType(recoveredClass.getClassPath(),
			recoveredClass.getName() + CLASS_DATA_STRUCT_NAME);

		if (classMemberDataType != null && classMemberDataType instanceof Structure) {

			Structure memberDataStructure = (Structure) classMemberDataType;
			int numDefinedComponents = memberDataStructure.getNumDefinedComponents();

			DataTypeComponent[] definedComponents = memberDataStructure.getDefinedComponents();
			for (int i = 0; i < numDefinedComponents; i++) {
				monitor.checkCanceled();

				stringBuffer.append("\t" + definedComponents[i].getDataType() + " " +
					definedComponents[i].getFieldName() + "\r\n");
			}
		}
		stringBuffer.append("\r\n");

		// Then recursively process the child classes
		if (recoveredClass.hasChildClass()) {
			List<RecoveredClass> childClasses = recoveredClass.getChildClasses();
			Iterator<RecoveredClass> childClassIterator = childClasses.iterator();
			while (childClassIterator.hasNext()) {
				monitor.checkCanceled();
				stringBuffer.append(createClassInfoString(childClassIterator.next()));
			}
		}

		return stringBuffer;
	}


	/**
	 * Method to get the function signature string, from the decompiler if possible, otherwise from 
	 * the listing
	 * @param function the given function
	 * @param includeReturn if true, include the return type in the string
	 * @return the function signature string
	 * @throws CancelledException if cancelled
	 */
	private String getFunctionSignatureString(Function function, boolean includeReturn)
			throws CancelledException {

		if (function == null) {
			return "";
		}

		StringBuffer stringBuffer = new StringBuffer();
		stringBuffer.append("\t");

		String functionSignatureString =
			decompilerUtils.getFunctionSignatureString(function, includeReturn);

		if (functionSignatureString != null) {
			stringBuffer = stringBuffer.append(functionSignatureString.toString());
			return stringBuffer.toString();
		}

		// if can't get it from decompiler then use the listing one
		if (includeReturn) {
			stringBuffer.append(function.getReturnType().getDisplayName() + " ");
		}

		stringBuffer.append(function.getName() + "(");
		int paramCount = function.getParameterCount();
		int autoParamCount = function.getAutoParameterCount();
		if (paramCount - autoParamCount <= 0) {
			stringBuffer.append(");");
		}
		else {
			for (int i = autoParamCount - 1; i < paramCount; i++) {
				monitor.checkCanceled();
				Parameter param = function.getParameter(i);
				stringBuffer.append(param.getDataType().getDisplayName() + " " + param.getName());
				if (i == paramCount) {
					stringBuffer.append(");");
				}
				else {
					stringBuffer.append(", ");
				}
			}
		}

		return stringBuffer.toString();
	}


	/**
	 * Method to create a string containing a C++-like representation of the given class
	 * @param recoveredClass the given class
	 * @return string containing a C++-like representation of the given class
	 * @throws CancelledException if cancelled
	 */
	private StringBuffer createClassDefinitionString(RecoveredClass recoveredClass)
			throws CancelledException {


		StringBuffer stringBuffer = new StringBuffer();
		stringBuffer.append("\r\n\r\n");

		stringBuffer.append(recoverClassesFromRTTI.createParentStringBuffer(recoveredClass));

		stringBuffer.append("\r\n{\r\n");


		// print constructor signature(s)
		stringBuffer.append("constructor(s):\r\n");
		List<Function> constructorList = recoveredClass.getConstructorList();
		Iterator<Function> constructorIterator = constructorList.iterator();
		while (constructorIterator.hasNext()) {
			monitor.checkCanceled();
			Function constructorFunction = constructorIterator.next();
			String functionSignatureString =
				getFunctionSignatureString(constructorFunction, true);

			stringBuffer.append(functionSignatureString);
			stringBuffer.append("\r\n");
		}

		// print destructor signature
		stringBuffer.append("\r\ndestructor(s):\r\n");
		List<Function> destructorList = recoveredClass.getDestructorList();
		Iterator<Function> destructorIterator = destructorList.iterator();
		while (destructorIterator.hasNext()) {
			monitor.checkCanceled();
			Function destructorFunction = destructorIterator.next();
			String functionSignatureString =
				getFunctionSignatureString(destructorFunction, true);
			stringBuffer.append(functionSignatureString);
			stringBuffer.append("\r\n");
		}

		// print const/dest that couldn't be classified correctly
		List<Function> indeterminateList = recoveredClass.getIndeterminateList();
		if (indeterminateList.size() > 0) {
			stringBuffer.append("\r\nindeterminate constructor or destructor function(s):\r\n");
			Iterator<Function> indeterminateIterator = indeterminateList.iterator();
			while (indeterminateIterator.hasNext()) {
				monitor.checkCanceled();
				Function indeterminateFunction = indeterminateIterator.next();
				String functionSignatureString =
					getFunctionSignatureString(indeterminateFunction, true);
				stringBuffer.append(functionSignatureString);
				stringBuffer.append("\r\n");
			}
		}

		// print virtual function signature(s)
		stringBuffer.append("\r\nmember function(s):\r\n");
		List<Function> virtualFunctions = recoveredClass.getAllVirtualFunctions();
		Iterator<Function> vfunctionIter = virtualFunctions.iterator();
		while (vfunctionIter.hasNext()) {
			monitor.checkCanceled();
			Function vfunction = vfunctionIter.next();
			String functionSignatureString =
				getFunctionSignatureString(vfunction, true);
			stringBuffer.append(functionSignatureString);
			stringBuffer.append("\r\n");
		}

		stringBuffer.append("\r\n");
		stringBuffer.append("member data: \r\n");

		// print class member data items
		DataType classMemberDataType = dataTypeManager.getDataType(recoveredClass.getClassPath(),
			recoveredClass.getName() + CLASS_DATA_STRUCT_NAME);

		if (classMemberDataType != null && classMemberDataType instanceof Structure) {

			Structure memberDataStructure = (Structure) classMemberDataType;
			int numDefinedComponents = memberDataStructure.getNumDefinedComponents();

			DataTypeComponent[] definedComponents = memberDataStructure.getDefinedComponents();
			for (int i = 0; i < numDefinedComponents; i++) {
				monitor.checkCanceled();
				stringBuffer.append("\t" + definedComponents[i].getDataType() + " " +
					definedComponents[i].getFieldName() + "\r\n");
			}
		}
		stringBuffer.append("};\r\n");


		// Then recursively process the child classes
		if (recoveredClass.hasChildClass()) {
			List<RecoveredClass> childClasses = recoveredClass.getChildClasses();
			Iterator<RecoveredClass> childClassIterator = childClasses.iterator();
			while (childClassIterator.hasNext()) {
				monitor.checkCanceled();
				stringBuffer.append(createClassDefinitionString(childClassIterator.next()));
			}
		}

		return stringBuffer;
	}



}<|MERGE_RESOLUTION|>--- conflicted
+++ resolved
@@ -121,14 +121,11 @@
 	// show shortened class template names in class structure field names
 	private static final boolean USE_SHORT_TEMPLATE_NAMES_IN_STRUCTURE_FIELDS = true;
 
-<<<<<<< HEAD
 	// replace defined existing class structures (ie pdb, fid, demangler, or other)with ones created by 
 	// this script and rename the existing ones with a _REPLACED suffix
 	// NOTE: currently does not replace DWARF
 	// NEW OPTION:
 	private static final boolean REPLACE_EXISTING_CLASS_STRUCTURES = true;
-=======
->>>>>>> 8610e23a
 
 	private static final String CLASS_DATA_STRUCT_NAME = "_data";
 
