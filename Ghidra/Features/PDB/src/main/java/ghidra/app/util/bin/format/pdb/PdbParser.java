/* ###
 * IP: GHIDRA
 *
 * Licensed under the Apache License, Version 2.0 (the "License");
 * you may not use this file except in compliance with the License.
 * You may obtain a copy of the License at
 * 
 *      http://www.apache.org/licenses/LICENSE-2.0
 * 
 * Unless required by applicable law or agreed to in writing, software
 * distributed under the License is distributed on an "AS IS" BASIS,
 * WITHOUT WARRANTIES OR CONDITIONS OF ANY KIND, either express or implied.
 * See the License for the specific language governing permissions and
 * limitations under the License.
 */
package ghidra.app.util.bin.format.pdb;

import java.io.*;
import java.util.*;

import org.xml.sax.SAXException;

import docking.widgets.OptionDialog;
import ghidra.app.cmd.label.SetLabelPrimaryCmd;
import ghidra.app.plugin.core.datamgr.util.DataTypeArchiveUtility;
import ghidra.app.services.DataTypeManagerService;
import ghidra.app.util.NamespaceUtils;
import ghidra.app.util.SymbolPath;
import ghidra.app.util.importer.LibrarySearchPathManager;
import ghidra.app.util.importer.MessageLog;
import ghidra.framework.*;
import ghidra.framework.options.Options;
import ghidra.program.model.address.Address;
import ghidra.program.model.data.*;
import ghidra.program.model.listing.*;
import ghidra.program.model.mem.DumbMemBufferImpl;
import ghidra.program.model.symbol.*;
import ghidra.util.Msg;
import ghidra.util.SystemUtilities;
import ghidra.util.exception.*;
import ghidra.util.task.TaskMonitor;
import ghidra.util.xml.XmlUtilities;
import ghidra.xml.*;

/**
 * Contains methods for finding .pdb files and parsing them.
 */
public class PdbParser {

	private static final String PDB_EXE = "pdb.exe";
	private static final String README_FILENAME =
		Application.getInstallationDirectory() + "\\docs\\README_PDB.html";

	public final static File SPECIAL_PDB_LOCATION = new File("C:/WINDOWS/Symbols");
	public final static String PDB_STORAGE_PROPERTY = "PDB Storage Directory";

	static final String STRUCTURE_KIND = "Structure";
	static final String UNION_KIND = "Union";

	public final static boolean onWindows =
		(Platform.CURRENT_PLATFORM.getOperatingSystem() == OperatingSystem.WINDOWS);

	public enum PdbFileType {
		PDB, XML;

		@Override
		public String toString() {
			return "." + name().toLowerCase();
		}
	}

	private TaskMonitor monitor;

	private final boolean forceAnalysis;
	private final File pdbFile;
	private final boolean isXML;
	private final Program program;
	private DataTypeManager dataMgr;
	private final DataTypeManagerService service;
	private final PdbProgramAttributes programAttributes;
	private Process process;
	private XmlPullParser parser;
	private PdbErrorHandler errHandler;
	private PdbErrorReaderThread thread;
	private boolean parsed = false;

	private CategoryPath pdbCategory;

	/**
	 * Note that the current implementation relies on having all types which are defined
	 * by the PDB to be available within the dataTypeCache using namespace-based type
	 * names.
	 */
	private PdbDataTypeParser dataTypeParser;
	private Map<SymbolPath, Boolean> namespaceMap = new TreeMap<>(); // false: simple namespace, true: class namespace

	public PdbParser(File pdbFile, Program program, DataTypeManagerService service,
			boolean forceAnalysis, TaskMonitor monitor) {
		this(pdbFile, program, service, getPdbAttributes(program), forceAnalysis, monitor);
	}

	public PdbParser(File pdbFile, Program program, DataTypeManagerService service,
			PdbProgramAttributes programAttributes, boolean forceAnalysis, TaskMonitor monitor) {
		this.pdbFile = pdbFile;
		this.pdbCategory = new CategoryPath(CategoryPath.ROOT, pdbFile.getName());
		this.program = program;
		this.dataMgr = program.getDataTypeManager();
		this.service = service;
		this.forceAnalysis = forceAnalysis;
		this.monitor = monitor != null ? monitor : TaskMonitor.DUMMY;
		this.isXML = pdbFile.getAbsolutePath().endsWith(PdbFileType.XML.toString());
		this.programAttributes = programAttributes;
	}

	/**
	 * Get the program's data type manager
	 * @return data type manager
	 */
	DataTypeManager getProgramDataTypeManager() {
		return dataMgr;
	}

	/**
	 * Get the program associated with this parser
	 * @return program
	 */
	Program getProgram() {
		return program;
	}

	/**
	 * Parse the PDB file, enforcing pre-conditions and post-conditions.
	 *
	 * @throws IOException If an I/O error occurs
	 * @throws PdbException  if there was a problem during processing
	 */
	public void parse() throws IOException, PdbException {

		checkPdbLoaded();
		checkFileType();
		checkOSCompatibility();

		if (!forceAnalysis && !programAttributes.isProgramAnalyzed()) {
			throw new PdbException("Before loading a PDB, you must first analyze the program.");
		}

		processPdbContents(false);

		// The below code only applies when we are processing .pdb (not .pdb.xml) files
		if (!isXML) {

			try {//give thread sometime to spin up...
				Thread.sleep(1000);
			}
			catch (Exception e) {
				// don't care
			}

			if (hasErrors()) {
				throw new PdbException(getErrorAndWarningMessages());
			}

			if (hasWarnings()) {
				if (SystemUtilities.isInHeadlessMode()) {
					throw new PdbException(
						getErrorAndWarningMessages() + "..  Skipping PDB processing.");
				}
				int option = OptionDialog.showYesNoDialog(null, "Continue Loading PDB?",
					getErrorAndWarningMessages() + "\n " + "\nContinue anyway?" + "\n " +
						"\nPlease note: Invalid disassembly may be produced!");
				if (option == OptionDialog.OPTION_ONE) {
					cleanup();
					processPdbContents(true);//attempt without validation...
				}
				else {
					throw new PdbException(getErrorAndWarningMessages());
				}
			}
		}
		else { // only for .pdb.xml files.
			verifyPdbSignature();
		}
		parsed = true;
	}

	private void checkFileType() throws PdbException {
		String pdbFilename = pdbFile.getName();

		if (!pdbFilename.endsWith(PdbFileType.PDB.toString()) &&
			!pdbFilename.endsWith(PdbFileType.XML.toString())) {
			throw new PdbException(
				"\nInvalid file type (expecting .pdb or .pdb.xml): '" + pdbFilename + "'");
		}
	}

	private void checkOSCompatibility() throws PdbException {
		if (!isXML && !onWindows) {
			throw new PdbException(
				"\n.pdb files may only be loaded when running Windows. To load PDBs\n" +
					"on other platforms, use Windows to pre-dump the .pdb file to .pdb.xml\n" +
					"using 'CreatePdbXmlFilesScript.java' or 'createPdbXmlFiles.bat'.");
		}

		if (onWindows && isXML) {
			Msg.warn(this,
				"Could not find .pdb file in the classpath or the given Symbol Repository" +
					" Directory. Using " + pdbFile.getAbsolutePath() + ", instead.");
		}
	}

	private void checkPdbLoaded() throws PdbException {
		if (isPdbLoaded()) {
			throw new PdbException("PDB file has already been loaded.");
		}
	}

	private boolean hasErrors() {
		return thread != null && thread.hasErrors();
	}

	private boolean hasWarnings() {
		return thread != null && thread.hasWarnings();
	}

	private String getErrorAndWarningMessages() {
		return thread == null ? "" : thread.getErrorAndWarningMessages();
	}

	/**
	 * Open Windows Data Type Archives
	 *
	 * @throws IOException  if an i/o error occurs opening the data type archive
	 * @throws Exception  if any other error occurs
	 */
	public void openDataTypeArchives() throws IOException, Exception {

		if (program != null) {
			List<String> archiveList = DataTypeArchiveUtility.getArchiveList(program);
			for (String string : archiveList) {
				service.openDataTypeArchive(string);
			}
		}
		// CLIB .gdt is now part of windows archive
		// NTDDK has not been parsed
	}

	/**
	 * Configures the set of command line arguments for the pdb.exe process
	 * @param noValidation do not ask for GUID/Signature, Age validation
	 * @return the array of arguments for the command line
	 * @throws PdbException if the appropriate set of GUID/Signature, Age values is not available
	 */
	private String[] getCommandLineArray(boolean noValidation) throws PdbException {

		File pdbExeFile;
		String pdbExe = null;
		try {
			pdbExeFile = Application.getOSFile(PDB_EXE);
			pdbExe = pdbExeFile.getAbsolutePath();
		}
		catch (FileNotFoundException e) {
			throw new PdbException("Unable to find " + PDB_EXE);
		}

		if (noValidation) {
			return new String[] { pdbExe, pdbFile.getAbsolutePath() };
		}

		String pdbAge = programAttributes.getPdbAge();
		String pdbGuid = programAttributes.getPdbGuid();
		String pdbSignature = programAttributes.getPdbSignature();
		if (pdbAge != null && pdbGuid != null) {
			return new String[] { pdbExe, pdbFile.getAbsolutePath(), pdbGuid, pdbAge };
		}
		if (pdbAge != null && pdbSignature != null) {
			return new String[] { pdbExe, pdbFile.getAbsolutePath(), pdbSignature, pdbAge };
		}
		throw new PdbException("Unable to determine PDB GUID/Signature or Age. " +
			"Please re-import the executable and try again.");
	}

	private void completeDefferedTypeParsing(ApplyDataTypes applyDataTypes,
			ApplyTypeDefs applyTypeDefs, MessageLog log) throws CancelledException {

		defineClasses(log);

		if (applyDataTypes != null) {
			applyDataTypes.buildDataTypes(monitor);
		}

		if (applyTypeDefs != null) {
			applyTypeDefs.buildTypeDefs(monitor); // TODO: no dependencies exist on TypeDefs (use single pass)
		}

		// Ensure that all data types are resolved
		if (dataTypeParser != null) {
			dataTypeParser.flushDataTypeCache(monitor);
		}
	}

	/**
	 * Apply PDB debug information to the current program
	 *
	 * @param log  MessageLog used to record errors
	 * @throws IOException  if an error occurs during parsing
	 * @throws PdbException  if PDB file has already been loaded
	 * @throws CancelledException  if user cancels the current action
	 */
	public void applyTo(MessageLog log) throws IOException, PdbException, CancelledException {
		if (!parsed) {
			throw new IOException("PDB: parse() must be called before applyTo()");
		}

		checkPdbLoaded();

		errHandler.setMessageLog(log);
		Msg.debug(this, "Found PDB for " + program.getName());
		try {

			ApplyDataTypes applyDataTypes = null;
			ApplyTypeDefs applyTypeDefs = null;

			boolean typesFlushed = false;

			while (parser.hasNext()) {
				if (hasErrors()) {
					throw new IOException(getErrorAndWarningMessages());
				}
				monitor.checkCanceled();
				XmlElement element = parser.next();
				if (!element.isStart()) {
					continue;
				}
//				long start = System.currentTimeMillis();
				if (element.getName().equals("pdb")) {
					/*
					String exe = element.getAttribute("exe");
					exe = (exe == null ? "" : exe.toLowerCase());
					File exeFile = new File(program.getExecutablePath());
					if (!exeFile.getName().toLowerCase().startsWith(exe)) {
						throw new RuntimeException("'"+pdbFile.getName()+"' not valid for '"+exeFile.getName()+"'");
					}
					*/
				}
				else if (element.getName().equals("enums")) {
					// apply enums - no data type dependencies
					ApplyEnums.applyTo(parser, this, monitor, log);
				}
				else if (element.getName().equals("datatypes")) {
					if (applyDataTypes == null) {
						applyDataTypes = new ApplyDataTypes(this, log);
					}
					applyDataTypes.preProcessDataTypeList(parser, false, monitor);
				}
				else if (element.getName().equals("classes")) {
					if (applyDataTypes == null) {
						applyDataTypes = new ApplyDataTypes(this, log);
					}
					applyDataTypes.preProcessDataTypeList(parser, true, monitor);
				}
				else if (element.getName().equals("typedefs")) {
					applyTypeDefs = new ApplyTypeDefs(this, parser, monitor, log);
				}
				else if (element.getName().equals("functions")) {
					// apply functions (must occur within XML after all type sections)
					if (!typesFlushed) {
						completeDefferedTypeParsing(applyDataTypes, applyTypeDefs, log);
						typesFlushed = true;
					}
					ApplyFunctions.applyTo(this, parser, monitor, log);
				}
				else if (element.getName().equals("tables")) {
					// apply tables (must occur within XML after all other sections)
					if (!typesFlushed) {
						completeDefferedTypeParsing(applyDataTypes, applyTypeDefs, log);
						typesFlushed = true;
					}
					ApplyTables.applyTo(this, parser, monitor, log);
				}
//				Msg.debug(this,
//					element.getName().toUpperCase() + ": " + (System.currentTimeMillis() - start) +
//						" ms");
			}

			if (!typesFlushed) {
				completeDefferedTypeParsing(applyDataTypes, applyTypeDefs, log);
			}

			Options options = program.getOptions(Program.PROGRAM_INFO);
			options.setBoolean(PdbParserConstants.PDB_LOADED, true);

			if (dataTypeParser != null && dataTypeParser.hasMissingBitOffsetError()) {
				log.error("PDB",
					"One or more bitfields were specified without bit-offset data.\nThe use of old pdb.xml data could be the cause.");
			}
		}
		catch (CancelledException e) {
			throw e;
		}
		catch (Exception e) {
			// Exception could occur if a symbol element is missing an important attribute such
			// as address or length
			String message = e.getMessage();
			if (message == null) {
				message = e.getClass().getSimpleName();
			}
			message = "Problem parsing or applying PDB information: " + message;

			Msg.error(this, message, e);
			throw new IOException(message, e);
		}
		finally {
			cleanup();
		}
		if (hasErrors()) {
			throw new IOException(getErrorAndWarningMessages());
		}
	}

	void predefineClass(String classname) {
		SymbolPath classPath = new SymbolPath(classname);
		namespaceMap.put(classPath, true);
		for (SymbolPath path = classPath.getParent(); path != null; path = path.getParent()) {
			if (!namespaceMap.containsKey(path)) {
				namespaceMap.put(path, false); // path is simple namespace
			}
		}
	}

	private void defineClasses(MessageLog log) throws CancelledException {
		// create namespace and classes in an ordered fashion use tree map
		monitor.setMessage("Define classes...");
		monitor.initialize(namespaceMap.size());
		for (SymbolPath path : namespaceMap.keySet()) {
			monitor.checkCanceled();
			boolean isClass = namespaceMap.get(path);
			Namespace parentNamespace =
				NamespaceUtils.getNonFunctionNamespace(program, path.getParent());
			if (parentNamespace == null) {
				String type = isClass ? "class" : "namespace";
				log.appendMsg("PDB", "Failed to define " + type + ": " + path);
				continue;
			}
			defineNamespace(parentNamespace, path.getName(), isClass, log);
			monitor.incrementProgress(1);
		}
		monitor.initialize(100);
	}

	private void defineNamespace(Namespace parentNamespace, String name, boolean isClass,
			MessageLog log) {

		try {
			SymbolTable symbolTable = program.getSymbolTable();
			Namespace namespace = symbolTable.getNamespace(name, parentNamespace);
			if (namespace != null) {
				if (isClass) {
					if (namespace instanceof GhidraClass) {
						return;
					}
					if (isSimpleNamespaceSymbol(namespace)) {
						NamespaceUtils.convertNamespaceToClass(namespace);
						return;
					}
				}
				else if (namespace.getSymbol().getSymbolType() == SymbolType.NAMESPACE) {
					return;
				}
				log.appendMsg("PDB",
					"Unable to create class namespace due to conflicting symbol: " +
						namespace.getName(true));
			}
			else if (isClass) {
				symbolTable.createClass(parentNamespace, name, SourceType.IMPORTED);
			}
			else {
				symbolTable.createNameSpace(parentNamespace, name, SourceType.IMPORTED);
			}
		}
		catch (Exception e) {
<<<<<<< HEAD
			log.appendMsg("Unable to create class namespace: " + parentNamespace.getName(true) +
				Namespace.DELIMITER + name);
=======
			log.appendMsg("PDB", "Unable to create class namespace: " +
				parentNamespace.getName(true) + Namespace.NAMESPACE_DELIMITER + name);
>>>>>>> 191d50fb
		}
	}

	private boolean isSimpleNamespaceSymbol(Namespace namespace) {
		Symbol s = namespace.getSymbol();
		if (s.getSymbolType() != SymbolType.NAMESPACE) {
			return false;
		}
		Namespace n = namespace;
		while (n != null) {
			if (n instanceof Function) {
				return false;
			}
			n = n.getParentNamespace();
		}
		return true;
	}

	/**
	 * If it's a *.pdb file, pass it to the pdb.exe executable and get the stream storing
	 * the XML output.
	 *
	 * If it's a *.xml file, read the file into a stream and verify that the XML GUID/Signature and
	 * age match the program's GUID/Signature and age.
	 *
	 * @param skipValidation true if we should skip checking that GUID/Signature and age match
	 * @throws PdbException If issue running the pdb.exe process
	 * @throws IOException If an I/O error occurs
	 */
	private void processPdbContents(boolean skipValidation) throws PdbException, IOException {
		InputStream in = null;

		if (!isXML) {
			String[] cmd = getCommandLineArray(skipValidation);
			Runtime runtime = Runtime.getRuntime();
			try {

				// Note: we can't use process.waitFor() here, because the result of
				// 'process.getInputStream()' is passed around and manipulated by
				// the parser. In order for .waitFor() to work, the stream needs to
				// be taken care of immediately so that the process can return. Currently,
				// with the process' input stream getting passed around, the call to
				// .waitFor() creates a deadlock condition.

				process = runtime.exec(cmd);
			}
			catch (IOException e) {
				if (e.getMessage().endsWith("14001")) {//missing runtime dlls, probably
					throw new PdbException("Missing runtime libraries. " + "Please refer to " +
						README_FILENAME + " and follow instructions.");
				}
				throw e;
			}

			in = process.getInputStream();

			InputStream err = process.getErrorStream();

			thread = new PdbErrorReaderThread(err);
			thread.start();
		}
		else {
			in = new FileInputStream(pdbFile);
		}

		errHandler = new PdbErrorHandler();

		try {
			parser = XmlPullParserFactory.create(in, pdbFile.getName(), errHandler, false);
		}
		catch (SAXException e) {
			throw new IOException(e.getMessage());
		}
	}

	/**
	 * Check to see if GUID and age in XML file matches GUID/Signature and age of binary
	 *
	 * @throws IOException If an I/O error occurs
	 * @throws PdbException If error parsing the PDB.XML data
	 */
	private void verifyPdbSignature() throws IOException, PdbException {

		XmlElement xmlelem;

		try {
			xmlelem = parser.peek();
		}
		catch (Exception e) {
			if (!isXML) {
				if (hasErrors()) {
					throw new PdbException(getErrorAndWarningMessages());
				}
				throw new PdbException("PDB Execution failure of " + PDB_EXE + ".\n" +
					"This was likely caused by severe execution failure which can occur if executed\n" +
					"on an unsupported platform. It may be neccessary to rebuild the PDB executable\n" +
					"for your platform (see Ghidra/Features/PDB/src).");
			}
			throw new PdbException("PDB parsing problem: " + e.getMessage());
		}

		if (!"pdb".equals(xmlelem.getName())) {
			throw new PdbException("Unexpected PDB XML element: " + xmlelem.getName());
		}

		String xmlGuid = xmlelem.getAttribute("guid");
		String xmlAge = xmlelem.getAttribute("age");

		String warning = "";
		String pdbGuid = programAttributes.getPdbGuid();

		if (pdbGuid == null) {
			String pdbSignature = programAttributes.getPdbSignature();
			if (pdbSignature != null) {
				pdbGuid = reformatSignatureToGuidForm(pdbSignature);
			}
		}

		String pdbAge = programAttributes.getPdbAge();

		if ((xmlGuid == null) || (pdbGuid == null)) {

			if (xmlGuid == null) {
				warning += "No GUID was listed in the XML file.";
			}

			if (pdbGuid == null) {
				warning += " Could not find a PDB GUID for the binary.";
			}

			warning += " Could not complete verification of matching PDB signatures.";
		}
		else {
			// Reformat PDB GUID so that it matches the way GUIDs are stored in XML
			pdbGuid = pdbGuid.toUpperCase();
			pdbGuid = "{" + pdbGuid + "}";

			if (!xmlGuid.equals(pdbGuid)) {
				warning = "PDB signature does not match.";
			}
			else {
				// Also check that PDB ages match, if they are both available
				if ((xmlAge != null) && (pdbAge != null)) {

					int pdbAgeDecimal = Integer.parseInt(pdbAge, 16);
					int xmlAgeDecimal = Integer.parseInt(xmlAge);

					if (xmlAgeDecimal != pdbAgeDecimal) {
						warning = "PDB ages do not match.";
					}
				}
			}
		}

		if (warning.length() > 0) {
			if (SystemUtilities.isInHeadlessMode()) {
				throw new PdbException(warning + ".. Skipping PDB processing.");
			}
			int option = OptionDialog.showYesNoDialog(null, "Continue Loading PDB?",
				warning + "\n " + "\nContinue anyway?" + "\n " +
					"\nPlease note: Invalid disassembly may be produced!");
			if (option != OptionDialog.OPTION_ONE) {
				throw new PdbException(warning);
			}
		}
	}

	/**
	 * Translate signature to GUID form. A signature is usually 8 characters long. A GUID
	 * has 32 characters and its subparts are separated by '-' characters.
	 *
	 * @param pdbSignature signature for conversion
	 * @return reformatted String
	 */
	private String reformatSignatureToGuidForm(String pdbSignature) {
		// GUID structure (32 total hex chars):
		//  {8 hex}-{4 hex}-{4 hex}-{4 hex}-{12 hex}
		//
		// If PDB signature is less than 32 chars, make up the rest in 0's.
		// If > 32 chars (which it should never be), just truncate to 32 chars
		if (pdbSignature.length() > 32) {
			pdbSignature = pdbSignature.substring(0, 32);
		}

		StringBuilder builder = new StringBuilder(pdbSignature);
		for (int i = pdbSignature.length(); i < 32; i++) {
			builder = builder.append('0');
		}

		// Insert '-' characters at the right boundaries
		builder = builder.insert(8, '-').insert(13, '-').insert(18, '-').insert(23, '-');
		return builder.toString();
	}

	/**
	 * Checks if PDB has been loaded in the program
	 *
	 * @return whether PDB has been loaded or not
	 */
	public boolean isPdbLoaded() {
		return programAttributes.isPdbLoaded();
	}

	// TODO: verify this method is necessary
	private void cleanup() {
		if (process != null) {
			process.destroy();
			process = null;
		}
		if (parser != null) {
			parser.dispose();
			parser = null;
		}
		//errHandler = null;
		//thread = null;
		if (dataTypeParser != null) {
			dataTypeParser.clear();
		}
	}

	boolean isCorrectKind(DataType dt, PdbKind kind) {
		if (kind == PdbKind.STRUCTURE) {
			return (dt instanceof Structure);
		}
		else if (kind == PdbKind.UNION) {
			return (dt instanceof Union);
		}
		return false;
	}

	Composite createComposite(PdbKind kind, String name) {
		if (kind == PdbKind.STRUCTURE) {
			return createStructure(name, 0);
		}
		else if (kind == PdbKind.UNION) {
			return createUnion(name);
		}
		throw new IllegalArgumentException("unsupported kind: " + kind);
	}

	Structure createStructure(String name, int length) {
		SymbolPath path = new SymbolPath(name);
		return new StructureDataType(getCategory(path.getParent(), true), path.getName(), length,
			dataMgr);
	}

	Union createUnion(String name) {
		SymbolPath path = new SymbolPath(name);
		return new UnionDataType(getCategory(path.getParent(), true), path.getName(), dataMgr);
	}

	TypedefDataType createTypeDef(String name, DataType baseDataType) {
		SymbolPath path = new SymbolPath(name);
		return new TypedefDataType(getCategory(path.getParent(), true), path.getName(),
			baseDataType, dataMgr);
	}

	EnumDataType createEnum(String name, int length) {
		SymbolPath path = new SymbolPath(name);
		length = Integer.max(length, 1);
		return new EnumDataType(getCategory(path.getParent(), true), path.getName(), length,
			dataMgr);
	}

	void createString(boolean isUnicode, Address address, MessageLog log) {
		DataType dataType = isUnicode ? new UnicodeDataType() : new StringDataType();
		createData(address, dataType, log);
	}

	void createData(Address address, String datatype, MessageLog log) throws CancelledException {
		WrappedDataType wrappedDt = getDataTypeParser().findDataType(datatype);
		if (wrappedDt == null) {
			log.appendMsg("PDB", "Failed to resolve datatype " + datatype + " at " + address);
		}
		else if (wrappedDt.isZeroLengthArray()) {
			Msg.debug(this, "Did not apply zero length array data " + datatype + " at " + address);
		}
		else {
			createData(address, wrappedDt.getDataType(), log);
		}
	}

	void createData(Address address, DataType dataType, MessageLog log) {
		DumbMemBufferImpl memBuffer = new DumbMemBufferImpl(program.getMemory(), address);
		DataTypeInstance dti = DataTypeInstance.getDataTypeInstance(dataType, memBuffer);
		if (dti == null) {
			log.appendMsg("PDB",
				"Failed to apply datatype " + dataType.getName() + " at " + address);
		}
		else {
			createData(address, dti.getDataType(), dti.getLength(), log);
		}
	}

	private void createData(Address address, DataType dataType, int dataTypeLength,
			MessageLog log) {

		// Ensure that we do not clear previously established code and data
		Data existingData = null;
		CodeUnit cu = program.getListing().getCodeUnitContaining(address);
		if (cu != null) {
			if ((cu instanceof Instruction) || !address.equals(cu.getAddress())) {
				log.appendMsg("PDB", "Did not create data type \"" + dataType.getDisplayName() +
					"\" at address " + address + " due to conflict");
				return;
			}
			Data d = (Data) cu;
			if (d.isDefined()) {
				existingData = d;
			}
		}

		if (dataType == null) {
			return;
		}
		if (dataType.getLength() <= 0 && dataTypeLength <= 0) {
			log.appendMsg("PDB", "Unknown dataTypeLength specified at address " + address +
				" for " + dataType.getName());
			return;
		}

		// TODO: This is really bad logic and should be refactored
		// All conflicting data, not just the one containing address,
		// needs to be considered and not blindly cleared.

		if (existingData != null) {
			DataType existingDataType = existingData.getDataType();
			if (isEquivalent(existingData, existingData.getLength(), dataType)) {
				return;
			}
			if (isEquivalent2(existingDataType, dataType)) {
				return;
			}
			if (existingDataType.isEquivalent(dataType)) {
				return;
			}
		}
		Listing listing = program.getListing();
		if (existingData == null) {
			try {
				listing.clearCodeUnits(address, address.add(dataTypeLength - 1), false);
				if (dataType.getLength() == -1) {
					listing.createData(address, dataType, dataTypeLength);
				}
				else {
					listing.createData(address, dataType);
				}
			}
			catch (Exception e) {
				log.appendMsg("PDB", "Unable to create " + dataType.getDisplayName() + " at 0x" +
					address + ": " + e.getMessage());
			}
		}
		else if (isDataReplaceable(existingData)) {
			try {
				listing.clearCodeUnits(address, address.add(dataTypeLength - 1), false);
				listing.createData(address, dataType, dataTypeLength);
			}
			catch (Exception e) {
				log.appendMsg("PDB", "Unable to replace " + dataType.getDisplayName() + " at 0x" +
					address + ": " + e.getMessage());
			}
		}
		else {
			DataType existingDataType = existingData.getDataType();
			String existingDataTypeString =
				existingDataType == null ? "null" : existingDataType.getDisplayName();
			log.appendMsg("PDB",
				"Did not create data type \"" + dataType.getDisplayName() + "\" at address " +
					address + ".  Preferring existing datatype \"" + existingDataTypeString + "\"");
		}
	}

	private boolean isDataReplaceable(Data data) {
		DataType dataType = data.getDataType();
		if (dataType instanceof Pointer) {
			Pointer pointer = (Pointer) dataType;
			DataType pointerDataType = pointer.getDataType();
			if (pointerDataType == null || pointerDataType.isEquivalent(DataType.DEFAULT)) {
				return true;
			}
		}
		else if (dataType instanceof Array) {
			Array array = (Array) dataType;
			DataType arrayDataType = array.getDataType();
			if (arrayDataType == null || arrayDataType.isEquivalent(DataType.DEFAULT)) {
				return true;
			}
		}

		// All forms of Undefined data are replaceable
		// TODO: maybe it should check the length of the data type before putting it down.
		if (Undefined.isUndefined(dataType)) {
			return true;
		}
		return false;
	}

	private boolean isEquivalent(Data existingData, int existingDataTypeLength,
			DataType newDataType) {
		if (existingData.hasStringValue()) {
			if (newDataType instanceof ArrayDataType) {
				Array array = (Array) newDataType;
				DataType arrayDataType = array.getDataType();
				if (arrayDataType instanceof ArrayStringable) {
					if (array.getLength() == existingDataTypeLength) {
						return true;
					}
				}
			}
		}
		return false;
	}

	/**
	 * "char[12] *"   "char * *"
	 *
	 * "ioinfo * *"   "ioinfo[64] *"
	 */
	private boolean isEquivalent2(DataType datatype1, DataType datatype2) {

		if (datatype1 == datatype2) {
			return true;
		}

		if (datatype1 == null || datatype2 == null) {
			return false;
		}

		if (datatype1 instanceof Array) {
			Array array1 = (Array) datatype1;
			if (datatype2 instanceof Array) {
				Array array2 = (Array) datatype2;
				return isEquivalent2(array1.getDataType(), array2.getDataType());
			}
		}
		else if (datatype1 instanceof Pointer) {
			Pointer pointer1 = (Pointer) datatype1;
			if (datatype2 instanceof Array) {
				Array array2 = (Array) datatype2;
				return isEquivalent2(pointer1.getDataType(), array2.getDataType());
			}
		}
		return datatype1.isEquivalent(datatype2);
	}

	boolean createSymbol(Address address, String symbolPathString, boolean forcePrimary,
			MessageLog log) {

		try {
			Namespace namespace = program.getGlobalNamespace();
			SymbolPath symbolPath = new SymbolPath(symbolPathString);
			symbolPath = symbolPath.replaceInvalidChars();
			String name = symbolPath.getName();
			String namespacePath = symbolPath.getParentPath();
			if (namespacePath != null) {
				namespace = NamespaceUtils.createNamespaceHierarchy(namespacePath, namespace,
					program, address, SourceType.IMPORTED);
			}

			Symbol s = SymbolUtilities.createPreferredLabelOrFunctionSymbol(program, address,
				namespace, name, SourceType.IMPORTED);
			if (s != null && forcePrimary) {
				// PDB contains both mangled, namespace names, and global names
				// If mangled name does not remain primary it will not get demamgled
				// and we may not get signature information applied
				SetLabelPrimaryCmd cmd =
					new SetLabelPrimaryCmd(address, s.getName(), s.getParentNamespace());
				cmd.applyTo(program);
			}
			return true;
		}
		catch (InvalidInputException e) {
			log.appendMsg("PDB", "Unable to create symbol at " + address + ": " + e.getMessage());
		}
		return false;
	}

//	DataType createPointer(DataType dt) {
//		return PointerDataType.getPointer(dt, program.getDataTypeManager());
//	}

//	DataType getCachedDataType(String key) {
//		return dataTypeCache.get(key);
//	}
//
//	void cacheDataType(String key, DataType dataType) {
//		dataTypeCache.put(key, dataType);
//	}

	/**
	 * Get the PDB root category path
	 * @return PDB root category path
	 */
	CategoryPath getCategory() {
		return pdbCategory;
	}

	/**
	 * Get the name with any namespace stripped
	 * @param name name with optional namespace prefix
	 * @return name without namespace prefix
	 */
	String stripNamespace(String name) {
		int index = name.lastIndexOf(Namespace.DELIMITER);
		if (index <= 0) {
			return name;
		}
		return name.substring(index + Namespace.DELIMITER.length());
	}

	/**
	 * Get the category path associated with the namespace qualified data type name
	 * @param namespaceQualifiedDataTypeName data type name
	 * @param addPdbRoot true if PDB root category should be used, otherwise it will be omitted
	 * @return the category path
	 */
	CategoryPath getCategory(String namespaceQualifiedDataTypeName, boolean addPdbRoot) {
		String[] names = namespaceQualifiedDataTypeName.split(Namespace.DELIMITER);
		CategoryPath category = addPdbRoot ? pdbCategory : CategoryPath.ROOT;
		if (names.length > 1) {
			String[] categoryNames = new String[names.length - 1];
			System.arraycopy(names, 0, categoryNames, 0, categoryNames.length);
			for (String c : categoryNames) {
				category = new CategoryPath(category, c);
			}
		}
		return category;
	}

	/**
	 * Get the {@link CategoryPath} associated with the namespace specified by the
	 * {@link SymbolPath}, rooting it either at the Category Path root or the PDB Category.
	 * @param symbolPath the {@link SymbolPath} input; can be null if no depth in path.
	 * @param addPdbRoot True if PDB root category should be used, otherwise it will be omitted.
	 * @return {@link CategoryPath} created for the input.
	 */
	CategoryPath getCategory(SymbolPath symbolPath, boolean addPdbRoot) {
		CategoryPath category = addPdbRoot ? pdbCategory : CategoryPath.ROOT;
		if (symbolPath != null) {
			List<String> names = symbolPath.asList();
			for (String name : names) {
				category = new CategoryPath(category, name);
			}
		}
		return category;
	}

	/********************************************************************/
	/*   STATIC METHODS                                                 */
	/********************************************************************/

	/**
	 * Get the object that stores PDB-related attributes for the program.
	 *
	 * @param program  program for which to find a matching PDB
	 * @return PDBProgramAttributes object associated with the program
	 */
	public static PdbProgramAttributes getPdbAttributes(Program program) {
		return new PdbProgramAttributes(program);
	}

	/**
	 * Find the PDB associated with the given program using its attributes
	 *
	 * @param program  program for which to find a matching PDB
	 * @return  matching PDB for program, or null
	 * @throws PdbException if there was a problem with the PDB attributes
	 */
	public static File findPDB(Program program) throws PdbException {
		return findPDB(getPdbAttributes(program), false, null, null);
	}

	/**
	 * Determine if the PDB has previously been loaded for the specified program.
	 * @param program  program for which to find a matching PDB
	 * @return true if PDB has already been loaded
	 */
	public static boolean isAlreadyLoaded(Program program) {
		return getPdbAttributes(program).isPdbLoaded();
	}

	/**
	 * Find the PDB associated with the given program using its attributes, specifying the
	 * location where symbols are stored.
	 *
	 * @param program  program for which to find a matching PDB
	 * @param includePeSpecifiedPdbPath to also check the PE-header-specified PDB path
	 * @param symbolsRepositoryPath  location where downloaded symbols are stored
	 * @return  matching PDB for program, or null
	 * @throws PdbException if there was a problem with the PDB attributes
	 */
	public static File findPDB(Program program, boolean includePeSpecifiedPdbPath,
			String symbolsRepositoryPath) throws PdbException {
		return findPDB(getPdbAttributes(program), includePeSpecifiedPdbPath, symbolsRepositoryPath,
			null);
	}

	/**
	 * Find a matching PDB file using attributes associated with the program. User can specify the
	 * type of file to search from (.pdb or .pdb.xml).
	 *
	 * @param pdbAttributes  PDB attributes associated with the program
	 * @param includePeSpecifiedPdbPath to also check the PE-header-specified PDB path
	 * @param symbolsRepositoryPath  location of the local symbols repository (can be null)
	 * @param fileType  type of file to search for (can be null)
	 * @return matching PDB file (or null, if not found)
	 * @throws PdbException  if there was a problem with the PDB attributes
	 */
	public static File findPDB(PdbProgramAttributes pdbAttributes,
			boolean includePeSpecifiedPdbPath, String symbolsRepositoryPath, PdbFileType fileType)
			throws PdbException {

		// Store potential names of PDB files and potential locations of those files,
		// so that all possible combinations can be searched.
		// LinkedHashSet is used when we need to preserve order
		Set<String> guidSubdirPaths = new HashSet<>();

		String guidAgeString = pdbAttributes.getGuidAgeCombo();
		if (guidAgeString == null) {
			throw new PdbException(
				"Incomplete PDB information (GUID/Signature and/or age) associated with this program.\n" +
					"Either the program is not a PE, or it was not compiled with debug information.");
		}

		List<String> potentialPdbNames = pdbAttributes.getPotentialPdbFilenames();
		for (String potentialName : potentialPdbNames) {
			guidSubdirPaths.add(File.separator + potentialName + File.separator + guidAgeString);
		}

		return checkPathsForPdb(symbolsRepositoryPath, guidSubdirPaths, potentialPdbNames, fileType,
			pdbAttributes, includePeSpecifiedPdbPath);
	}

	/**
	 * Check potential paths in a specific order. If the symbolsRepositoryPath parameter is
	 * supplied and the directory exists, that directory will be searched first for the
	 * matching PDB file.
	 *
	 * If the file type is supplied, then only that file type will be searched for. Otherwise,
	 * the search process depends on the current operating system that Ghidra is running from:
	 *
	 *  - Windows: look in the symbolsRepositoryPath for a matching .pdb file. If one does not
	 *  		exist, look for a .pdb.xml file in symbolsRepositoryPath. If not found, then
	 *  		search for a matching .pdb file, then .pdb.xml file, in other directories.
	 *  - non-Windows: look in the symbolsRepositoryPath for a matching .pdb.xml file. If one does
	 *  		not exist, look for a .pdb file. If a .pdb file is found, return an error saying
	 *  		that it was found, but could not be processed. If no matches found in
	 *  		symbolsRepositoryPath, then look for .pdb.xml file, then .pdb.xml file in other
	 *  		directories.
	 *
	 * @param symbolsRepositoryPath  location of the local symbols repository (can be null)
	 * @param guidSubdirPaths  subdirectory paths (that include the PDB's GUID) that may contain
	 * 							a matching PDB
	 * @param potentialPdbNames  all potential filenames for the PDB file(s) that match the program
	 * @param fileType         file type to search for (can be null)
	 * @param pdbAttributes    PDB attributes associated with the program
	 * @return  matching PDB file, if found (else null)
	 */
	private static File checkPathsForPdb(String symbolsRepositoryPath, Set<String> guidSubdirPaths,
			List<String> potentialPdbNames, PdbFileType fileType,
			PdbProgramAttributes pdbAttributes, boolean includePeSpecifiedPdbPath) {

		File foundPdb = null;
		Set<File> symbolsRepoPaths =
			getSymbolsRepositoryPaths(symbolsRepositoryPath, guidSubdirPaths);
		Set<File> predefinedPaths =
			getPredefinedPaths(guidSubdirPaths, pdbAttributes, includePeSpecifiedPdbPath);
		boolean fileTypeSpecified = (fileType != null), checkForXml;

		// If the file type is specified, look for that type of file only.
		if (fileTypeSpecified) {
			checkForXml = (fileType == PdbFileType.XML) ? true : false;

			foundPdb = checkForPDBorXML(symbolsRepoPaths, potentialPdbNames, checkForXml);

			if (foundPdb != null) {
				return foundPdb;
			}

			foundPdb = checkForPDBorXML(predefinedPaths, potentialPdbNames, checkForXml);

			return foundPdb;
		}

		// If the file type is not specified, look for both file types, starting with the
		// file type that's most appropriate for the Operating System (PDB for Windows, XML for
		// non-Windows).
		checkForXml = onWindows ? false : true;

		// Start by searching in symbolsRepositoryPath, if available.
		if (symbolsRepositoryPath != null) {
			foundPdb = checkSpecificPathsForPdb(symbolsRepoPaths, potentialPdbNames, checkForXml);
		}

		if (foundPdb != null) {
			return foundPdb;
		}

		return checkSpecificPathsForPdb(predefinedPaths, potentialPdbNames, checkForXml);

	}

	private static File checkSpecificPathsForPdb(Set<File> paths, List<String> potentialPdbNames,
			boolean checkForXmlFirst) {

		File foundPdb = checkForPDBorXML(paths, potentialPdbNames, checkForXmlFirst);

		if (foundPdb != null) {
			return foundPdb;
		}

		foundPdb = checkForPDBorXML(paths, potentialPdbNames, !checkForXmlFirst);

		return foundPdb;
	}

	private static Set<File> getSymbolsRepositoryPaths(String symbolsRepositoryPath,
			Set<String> guidSubdirPaths) {

		Set<File> symbolsRepoPaths = new LinkedHashSet<>();

		// Collect sub-directories of the symbol repository that exist
		File symRepoFile;

		if (symbolsRepositoryPath != null &&
			(symRepoFile = new File(symbolsRepositoryPath)).isDirectory()) {

			for (String guidSubdir : guidSubdirPaths) {
				File testDir = new File(symRepoFile, guidSubdir);
				if (testDir.isDirectory()) {
					symbolsRepoPaths.add(testDir);
				}
			}

			// Check outer folder last
			symbolsRepoPaths.add(symRepoFile);
		}

		return symbolsRepoPaths;
	}

	// Get list of "paths we know about" to search for PDBs
	private static Set<File> getPredefinedPaths(Set<String> guidSubdirPaths,
			PdbProgramAttributes pdbAttributes, boolean includePeSpecifiedPdbPath) {

		Set<File> predefinedPaths = new LinkedHashSet<>();

		getPathsFromAttributes(pdbAttributes, includePeSpecifiedPdbPath, predefinedPaths);
		getWindowsPaths(guidSubdirPaths, predefinedPaths);
		getLibraryPaths(guidSubdirPaths, predefinedPaths);

		return predefinedPaths;
	}

	private static void getLibraryPaths(Set<String> guidSubdirPaths, Set<File> predefinedPaths) {
		String[] libraryPaths = LibrarySearchPathManager.getLibraryPaths();

		File libFile, subDir;

		for (String path : libraryPaths) {

			if ((libFile = new File(path)).isDirectory()) {
				predefinedPaths.add(libFile);

				// Check alternate locations
				for (String guidSubdir : guidSubdirPaths) {
					if ((subDir = new File(path, guidSubdir)).isDirectory()) {
						predefinedPaths.add(subDir);
					}
				}
			}
		}
	}

	private static void getWindowsPaths(Set<String> guidSubdirPaths, Set<File> predefinedPaths) {
		// Don't have to call .exists(), since .isDirectory() does that already
		if (onWindows && SPECIAL_PDB_LOCATION.isDirectory()) {
			predefinedPaths.add(SPECIAL_PDB_LOCATION);

			// Check alternate locations
			String specialPdbPath = SPECIAL_PDB_LOCATION.getAbsolutePath();

			for (String guidSubdir : guidSubdirPaths) {
				File testDir = new File(specialPdbPath + guidSubdir);
				if (testDir.isDirectory()) {
					predefinedPaths.add(testDir);
				}
			}
		}
	}

	private static void getPathsFromAttributes(PdbProgramAttributes pdbAttributes,
			boolean includePeSpecifiedPdbPath, Set<File> predefinedPaths) {
		if (pdbAttributes != null) {

			String currentPath = pdbAttributes.getPdbFile();

			if (currentPath != null && includePeSpecifiedPdbPath) {
				File parentDir = new File(currentPath).getParentFile();

				if (parentDir != null && parentDir.exists()) {
					predefinedPaths.add(parentDir);
				}
			}

			currentPath = pdbAttributes.getExecutablePath();

			if (currentPath != null && !currentPath.equals("unknown")) {
				File parentDir = new File(currentPath).getParentFile();

				if (parentDir != null && parentDir.exists()) {
					predefinedPaths.add(parentDir);
				}
			}
		}
	}

	/**
	 * Returns the first PDB-type file found. Assumes list of potentialPdbDirs is in the order
	 * in which the directories should be searched.
	 *
	 * @param potentialPdbDirs potential PDB directories
	 * @param potentialPdbNames potential PDB names
	 * @param findXML - if true, only searches for the .pdb.xml version of the .pdb file
	 * @return the first file found
	 */
	private static File checkForPDBorXML(Set<File> potentialPdbDirs, List<String> potentialPdbNames,
			boolean findXML) {

		File pdb;

		for (File pdbPath : potentialPdbDirs) {

			for (String filename : potentialPdbNames) {

				if (findXML) {
					pdb = new File(pdbPath, filename + PdbFileType.XML.toString());
				}
				else {
					pdb = new File(pdbPath, filename);
				}

				// Note: isFile() also checks for existence
				if (pdb.isFile()) {
					return pdb;
				}
			}
		}

		return null;
	}

	PdbDataTypeParser getDataTypeParser() {
		if (program == null) {
			throw new AssertException("Parser was not constructed with program");
		}
		if (dataTypeParser == null) {
			dataTypeParser = new PdbDataTypeParser(program.getDataTypeManager(), service, monitor);
		}
		return dataTypeParser;
	}

	void cacheDataType(String name, DataType dataType) {
		getDataTypeParser().cacheDataType(name, dataType);
	}

	DataType getCachedDataType(String name) {
		return getDataTypeParser().getCachedDataType(name);
	}

	void addDataType(DataType dataType) {
		getDataTypeParser().addDataType(dataType);
	}

	WrappedDataType findDataType(String dataTypeName) throws CancelledException {
		return getDataTypeParser().findDataType(dataTypeName);
	}

	public PdbMember getPdbXmlMember(XmlTreeNode node) {
		return new PdbXmlMember(node);
	}

	public PdbXmlMember getPdbXmlMember(XmlElement element) {
		return new PdbXmlMember(element);
	}

	class PdbXmlMember extends DefaultPdbMember {

		PdbXmlMember(XmlTreeNode node) {
			this(node.getStartElement());
		}

		PdbXmlMember(XmlElement element) {
			super(SymbolUtilities.replaceInvalidChars(element.getAttribute("name"), false),
				SymbolUtilities.replaceInvalidChars(element.getAttribute("datatype"), false),
				XmlUtilities.parseInt(element.getAttribute("offset")),
				PdbKind.parse(element.getAttribute("kind")), getDataTypeParser());
		}
	}

}<|MERGE_RESOLUTION|>--- conflicted
+++ resolved
@@ -478,13 +478,8 @@
 			}
 		}
 		catch (Exception e) {
-<<<<<<< HEAD
-			log.appendMsg("Unable to create class namespace: " + parentNamespace.getName(true) +
-				Namespace.DELIMITER + name);
-=======
 			log.appendMsg("PDB", "Unable to create class namespace: " +
-				parentNamespace.getName(true) + Namespace.NAMESPACE_DELIMITER + name);
->>>>>>> 191d50fb
+				parentNamespace.getName(true) + Namespace.DELIMITER + name);
 		}
 	}
 
