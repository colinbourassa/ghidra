/* ###
 * IP: GHIDRA
 *
 * Licensed under the Apache License, Version 2.0 (the "License");
 * you may not use this file except in compliance with the License.
 * You may obtain a copy of the License at
 * 
 *      http://www.apache.org/licenses/LICENSE-2.0
 * 
 * Unless required by applicable law or agreed to in writing, software
 * distributed under the License is distributed on an "AS IS" BASIS,
 * WITHOUT WARRANTIES OR CONDITIONS OF ANY KIND, either express or implied.
 * See the License for the specific language governing permissions and
 * limitations under the License.
 */
package ghidra.program.emulation;

import java.math.BigInteger;

import ghidra.pcode.emulate.Emulate;
import ghidra.pcode.emulate.EmulateInstructionStateModifier;
import ghidra.pcode.emulate.callother.CountLeadingZerosOpBehavior;
import ghidra.pcode.error.LowlevelError;
import ghidra.program.model.address.Address;
import ghidra.program.model.lang.Register;
import ghidra.program.model.lang.RegisterValue;
import ghidra.program.model.pcode.PcodeOp;

public class ARMEmulateInstructionStateModifier extends EmulateInstructionStateModifier {

	private Register TModeReg;
	private Register TBreg;
	private RegisterValue tMode;
	private RegisterValue aMode;

	public ARMEmulateInstructionStateModifier(Emulate emu) {
		super(emu);
		TModeReg = language.getRegister("TMode");
		TBreg = language.getRegister("ISAModeSwitch");
<<<<<<< HEAD
		if (TModeReg != null) {
			if (TBreg == null) {
				throw new RuntimeException("Expected language " + language.getLanguageID() +
					" to have TB register defined");
			}
=======
		if (TModeReg != null && TBreg == null) {
			throw new RuntimeException(
				"Expected language " + language.getLanguageID() + " to have TB register defined");
		}
		if (TModeReg != null) {
>>>>>>> c3dc05c7
			tMode = new RegisterValue(TModeReg, BigInteger.ONE);
			aMode = new RegisterValue(TModeReg, BigInteger.ZERO);
		}

		registerPcodeOpBehavior("count_leading_zeroes", new CountLeadingZerosOpBehavior());

		/**
		 * We could registerPcodeOpBehavior for one or more of the following pcodeop's:
		 *  
		  Absolute
		  ClearExclusiveLocal
		  DataMemoryBarrier
		  DataSynchronizationBarrier
		  ExclusiveAccess
		  HintDebug
		  HintPreloadData
		  HintPreloadDataForWrite
		  HintPreloadInstruction
		  HintYield
		  IndexCheck
		  InstructionSynchronizationBarrier
		  ReverseBitOrder
		  SendEvent
		  SignedDoesSaturate
		  SignedSaturate
		  UnsignedDoesSaturate
		  UnsignedSaturate
		  WaitForEvent
		  WaitForInterrupt
		  coprocessor_function
		  coprocessor_function2
		  coprocessor_load
		  coprocessor_load2
		  coprocessor_loadlong
		  coprocessor_loadlong2
		  coprocessor_movefrom
		  coprocessor_movefrom2
		  coprocessor_moveto
		  coprocessor_moveto2
		  coprocessor_store
		  coprocessor_store2
		  coprocessor_storelong
		  coprocessor_storelong2
		  count_leading_zeroes
		  disableDataAbortInterrupts
		  disableFIQinterrupts
		  disableIRQinterrupts
		  enableDataAbortInterrupts
		  enableFIQinterrupts
		  enableIRQinterrupts
		  hasExclusiveAccess
		  isCurrentModePrivileged
		  isFIQinterruptsEnabled
		  isIRQinterruptsEnabled
		  isThreadMode
		  jazelle_branch
		  setAbortMode
		  setFIQMode
		  setIRQMode
		  setSupervisorMode
		  setSystemMode
		  setThreadModePrivileged
		  setUndefinedMode
		  setUserMode
		  software_breakpoint
		  software_interrupt
		 *
		 */
	}

	/**
	 * Initialize TB register based upon context-register state before first instruction is executed.
	 */
	@Override
<<<<<<< HEAD
	public void initialExecuteCallback(Emulate emulate, Address current_address, RegisterValue contextRegisterValue) throws LowlevelError {
		if (TModeReg == null) {
			return; // Thumb mode not supported
		}
=======
	public void initialExecuteCallback(Emulate emulate, Address current_address,
			RegisterValue contextRegisterValue) throws LowlevelError {
>>>>>>> c3dc05c7
		BigInteger tModeValue = BigInteger.ZERO;
		if (TModeReg == null) {
			return;
		}
		if (contextRegisterValue != null) {
			tModeValue =
				contextRegisterValue.getRegisterValue(TModeReg).getUnsignedValueIgnoreMask();
		}
		if (!BigInteger.ZERO.equals(tModeValue)) {
			tModeValue = BigInteger.ONE;
		}
		emu.getMemoryState().setValue(TBreg, tModeValue);
	}

	/**
	 * Handle odd addresses which may occur when jumping/returning indirectly
	 * to Thumb mode.  It is assumed that language will properly handle
	 * context changes during the flow of execution, we need only fix
	 * the current program counter.
	 */
	@Override
	public void postExecuteCallback(Emulate emulate, Address lastExecuteAddress,
			PcodeOp[] lastExecutePcode, int lastPcodeIndex, Address currentAddress)
			throws LowlevelError {
		if (TModeReg == null) {
			return; // Thumb mode not supported
		}
		if (lastPcodeIndex < 0) {
			// ignore fall-through condition
			return;
		}
		int lastOp = lastExecutePcode[lastPcodeIndex].getOpcode();
		if (lastOp != PcodeOp.BRANCH && lastOp != PcodeOp.CBRANCH && lastOp != PcodeOp.BRANCHIND &&
			lastOp != PcodeOp.CALL && lastOp != PcodeOp.CALLIND && lastOp != PcodeOp.RETURN) {
			// only concerned with Branch, Call or Return ops
			return;
		}
		long tbValue = emu.getMemoryState().getValue(TBreg);
		if (tbValue == 1) {
			// Thumb mode
			emu.setContextRegisterValue(tMode); // change context to be consistent with TB value
			if ((currentAddress.getOffset() & 0x1) == 1) {
				emulate.setExecuteAddress(currentAddress.previous());
			}
		}
		else if (tbValue == 0) {

			if ((currentAddress.getOffset() & 0x1) == 1) {
				throw new LowlevelError(
					"Flow to odd address occurred without setting TB register (Thumb mode)");
			}

			// ARM mode
			emu.setContextRegisterValue(aMode); // change context to be consistent with TB value
		}
	}
}<|MERGE_RESOLUTION|>--- conflicted
+++ resolved
@@ -36,20 +36,12 @@
 	public ARMEmulateInstructionStateModifier(Emulate emu) {
 		super(emu);
 		TModeReg = language.getRegister("TMode");
-		TBreg = language.getRegister("ISAModeSwitch");
-<<<<<<< HEAD
+		TBreg = language.getRegister("ISAModeSwitch"); // generic register which mirrors TB register value
 		if (TModeReg != null) {
 			if (TBreg == null) {
 				throw new RuntimeException("Expected language " + language.getLanguageID() +
-					" to have TB register defined");
+					" to have ISAModeSwitch register defined");
 			}
-=======
-		if (TModeReg != null && TBreg == null) {
-			throw new RuntimeException(
-				"Expected language " + language.getLanguageID() + " to have TB register defined");
-		}
-		if (TModeReg != null) {
->>>>>>> c3dc05c7
 			tMode = new RegisterValue(TModeReg, BigInteger.ONE);
 			aMode = new RegisterValue(TModeReg, BigInteger.ZERO);
 		}
@@ -124,19 +116,11 @@
 	 * Initialize TB register based upon context-register state before first instruction is executed.
 	 */
 	@Override
-<<<<<<< HEAD
 	public void initialExecuteCallback(Emulate emulate, Address current_address, RegisterValue contextRegisterValue) throws LowlevelError {
 		if (TModeReg == null) {
 			return; // Thumb mode not supported
 		}
-=======
-	public void initialExecuteCallback(Emulate emulate, Address current_address,
-			RegisterValue contextRegisterValue) throws LowlevelError {
->>>>>>> c3dc05c7
 		BigInteger tModeValue = BigInteger.ZERO;
-		if (TModeReg == null) {
-			return;
-		}
 		if (contextRegisterValue != null) {
 			tModeValue =
 				contextRegisterValue.getRegisterValue(TModeReg).getUnsignedValueIgnoreMask();
